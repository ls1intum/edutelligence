--- conflicted
+++ resolved
@@ -9,18 +9,8 @@
 
 [tool.poetry.dependencies]
 python = ">=3.12,<4.0.0"
-<<<<<<< HEAD
-fastapi = "0.115.5"
+fastapi = "0.116.1"
 jinja2 = "^3.1.2"
-langchain = "0.3.8"
-ollama = "^0.5.1"
-openai = "1.60.2"
-psutil = "6.1.0"
-pydantic = "2.9.2"
-PyMuPDF = "1.24.13"
-pytz = "2024.1"
-=======
-fastapi = "0.116.1"
 langchain = "0.3.27"
 ollama = "^0.5.3"
 openai = "1.99.5"
@@ -28,7 +18,6 @@
 pydantic = "2.11.7"
 PyMuPDF = "1.26.3"
 pytz = "2025.2"
->>>>>>> e225ebb4
 PyYAML = "6.0.2"
 requests = "2.32.4"
 sentry-sdk = {version = "2.34.1", extras = ["starlette", "fastapi", "openai"]}
