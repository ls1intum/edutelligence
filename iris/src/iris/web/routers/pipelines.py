--- conflicted
+++ resolved
@@ -105,24 +105,10 @@
     ),
 ):
     variant = validate_pipeline_variant(dto.settings, ExerciseChatAgentPipeline)
-<<<<<<< HEAD
-
-    if variant == "chat-gpt-wrapper":
-        # Additional validation for ChatGPT wrapper variant
-        validate_pipeline_variant(dto.settings, ChatGPTWrapperPipeline)
-        thread = Thread(target=run_chatgpt_wrapper_pipeline_worker, args=(dto, variant))
-
-    else:
-        thread = Thread(
-            target=run_exercise_chat_pipeline_worker,
-            args=(dto, variant, event),
-        )
-=======
     thread = Thread(
         target=run_exercise_chat_pipeline_worker,
         args=(dto, variant, event),
     )
->>>>>>> f4f43904
     thread.start()
 
 
