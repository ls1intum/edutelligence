import logging
from abc import ABC
from typing import List, Optional

import requests
from sentry_sdk import capture_exception, capture_message

from iris.common.token_usage_dto import TokenUsageDTO
from iris.domain.chat.course_chat.course_chat_status_update_dto import (
    CourseChatStatusUpdateDTO,
)
from iris.domain.chat.exercise_chat.exercise_chat_status_update_dto import (
    ExerciseChatStatusUpdateDTO,
)
from iris.domain.status.competency_extraction_status_update_dto import (
    CompetencyExtractionStatusUpdateDTO,
)
from iris.domain.status.inconsistency_check_status_update_dto import (
    InconsistencyCheckStatusUpdateDTO,
)
from iris.domain.status.lecture_chat_status_update_dto import (
    LectureChatStatusUpdateDTO,
)
from iris.domain.status.rewriting_status_update_dto import (
    RewritingStatusUpdateDTO,
)
from iris.domain.status.stage_dto import StageDTO
from iris.domain.status.stage_state_dto import StageStateEnum
from iris.domain.status.status_update_dto import StatusUpdateDTO
from iris.domain.status.text_exercise_chat_status_update_dto import (
    TextExerciseChatStatusUpdateDTO,
)

logger = logging.getLogger(__name__)


class StatusCallback(ABC):
    """
    A callback class for sending status updates to the Artemis API.
    """

    url: str
    run_id: str
    status: StatusUpdateDTO
    stage: StageDTO
    current_stage_index: Optional[int]

    api_url: str = "api/iris/public/pyris/pipelines"

    def __init__(
        self,
        url: str,
        run_id: str,
        status: StatusUpdateDTO = None,
        stage: StageDTO = None,
        current_stage_index: Optional[int] = None,
    ):
        self.url = url
        self.run_id = run_id
        self.status = status
        self.stage = stage
        self.current_stage_index = current_stage_index

    def on_status_update(self):
        """Send a status update to the Artemis API."""
        try:
            requests.post(
                self.url,
                headers={
                    "Content-Type": "application/json",
                    "Authorization": f"Bearer {self.run_id}",
                },
                json=self.status.model_dump(by_alias=True),
                timeout=200,
            ).raise_for_status()
        except requests.exceptions.RequestException as e:
            logger.error("Error sending status update: %s", e)
            capture_exception(e)

    def get_next_stage(self):
        """Return the next stage in the status, or None if there are no more stages."""
        # Increment the current stage index
        self.current_stage_index += 1

        # Check if the current stage index is out of bounds
        if self.current_stage_index >= len(self.status.stages):
            return None

        # Return the next stage
        return self.status.stages[self.current_stage_index]

    def in_progress(self, message: Optional[str] = None):
        """Transition the current stage to IN_PROGRESS and update the status."""
        if self.stage.state == StageStateEnum.NOT_STARTED:
            self.stage.state = StageStateEnum.IN_PROGRESS
            self.stage.message = message
            self.on_status_update()
        elif self.stage.state == StageStateEnum.IN_PROGRESS:
            self.stage.message = message
            self.on_status_update()
        else:
            raise ValueError(
                "Invalid state transition to in_progress. current state is ",
                self.stage.state,
            )

    def done(
        self,
        message: Optional[str] = None,
        final_result: Optional[str] = None,
        suggestions: Optional[List[str]] = None,
        tokens: Optional[List[TokenUsageDTO]] = None,
        next_stage_message: Optional[str] = None,
        start_next_stage: bool = True,
    ):
        """
        Transition the current stage to DONE and update the status.
        If there is a next stage, set the current
        stage to the next stage.
        """
        self.stage.state = StageStateEnum.DONE
        self.stage.message = message
        self.status.result = final_result
        self.status.tokens = tokens or self.status.tokens
        if hasattr(self.status, "suggestions"):
            self.status.suggestions = suggestions
        next_stage = self.get_next_stage()
        if next_stage is not None:
            self.stage = next_stage
            if next_stage_message:
                self.stage.message = next_stage_message
            if start_next_stage:
                self.stage.state = StageStateEnum.IN_PROGRESS
        self.on_status_update()
        self.status.result = None
        if hasattr(self.status, "suggestions"):
            self.status.suggestions = None

    def error(
        self,
        message: str,
        exception=None,
        tokens: Optional[List[TokenUsageDTO]] = None,
    ):
        """
        Transition the current stage to ERROR and update the status.
        Set all later stages to SKIPPED if an error occurs.
        """
        self.stage.state = StageStateEnum.ERROR
        self.stage.message = message
        self.status.result = None
        if hasattr(self.status, "suggestions"):
            self.status.suggestions = None
        self.status.tokens = tokens or self.status.tokens
        # Set all subsequent stages to SKIPPED if an error occurs
        rest_of_index = (
            self.current_stage_index + 1
        )  # Black and flake8 are conflicting with each other if this expression gets used in list comprehension
        for stage in self.status.stages[rest_of_index:]:
            stage.state = StageStateEnum.SKIPPED
            stage.message = "Skipped due to previous error"

        # Update the status after setting the stages to SKIPPED
        self.stage = self.status.stages[-1]
        self.on_status_update()
        logger.error(
            "Error occurred in job %s in stage %s: %s",
            self.run_id,
            self.stage.name,
            message,
        )
        if exception:
            capture_exception(exception)
        else:
            capture_message(
                f"Error occurred in job {self.run_id} in stage {self.stage.name}: {message}"
            )

    def skip(self, message: Optional[str] = None, start_next_stage: bool = True):
        """
        Transition the current stage to SKIPPED and update the status.
        If there is a next stage, set the current stage to the next stage.
        """
        self.stage.state = StageStateEnum.SKIPPED
        self.stage.message = message
        self.status.result = None
        if hasattr(self.status, "suggestions"):
            self.status.suggestions = None
        next_stage = self.get_next_stage()
        if next_stage is not None:
            self.stage = next_stage
            if start_next_stage:
                self.stage.state = StageStateEnum.IN_PROGRESS
        self.on_status_update()


class CourseChatStatusCallback(StatusCallback):
    """Status callback for course chat pipelines."""

    def __init__(
        self, run_id: str, base_url: str, initial_stages: List[StageDTO] = None
    ):
<<<<<<< HEAD
        url = f"{base_url}/api/iris/public/pyris/pipelines/course-chat/runs/{run_id}/status"
=======
        url = f"{base_url}/{self.api_url}/course-chat/runs/{run_id}/status"
>>>>>>> 182b33cd
        current_stage_index = len(initial_stages) if initial_stages else 0
        stages = initial_stages or []
        stages += [
            StageDTO(
                weight=40,
                state=StageStateEnum.NOT_STARTED,
                name="Thinking",
            ),
            # StageDTO(
            #     weight=10, state=StageStateEnum.NOT_STARTED, name="Creating suggestions"
            # ),
        ]
        status = CourseChatStatusUpdateDTO(stages=stages)
        stage = stages[current_stage_index]
        super().__init__(url, run_id, status, stage, current_stage_index)


class ExerciseChatStatusCallback(StatusCallback):
    """Status callback for exercise chat pipelines."""

    def __init__(
        self, run_id: str, base_url: str, initial_stages: List[StageDTO] = None
    ):
<<<<<<< HEAD
        url = f"{base_url}/api/iris/public/pyris/pipelines/tutor-chat/runs/{run_id}/status"
=======
        url = f"{base_url}/{self.api_url}/tutor-chat/runs/{run_id}/status"
>>>>>>> 182b33cd
        current_stage_index = len(initial_stages) if initial_stages else 0
        stages = initial_stages or []
        stages += [
            StageDTO(
                weight=30,
                state=StageStateEnum.NOT_STARTED,
                name="Checking available information",
            ),
            StageDTO(
                weight=10,
                state=StageStateEnum.NOT_STARTED,
                name="Creating suggestions",
            ),
        ]
        status = ExerciseChatStatusUpdateDTO(stages=stages)
        stage = stages[current_stage_index]
        super().__init__(url, run_id, status, stage, current_stage_index)


class ChatGPTWrapperStatusCallback(StatusCallback):
    """Status callback for ChatGPT wrapper pipelines."""

    def __init__(
        self, run_id: str, base_url: str, initial_stages: List[StageDTO] = None
    ):
        url = f"{base_url}/{self.api_url}/tutor-chat/runs/{run_id}/status"
        current_stage_index = len(initial_stages) if initial_stages else 0
        stages = initial_stages or []
        stages += [
            StageDTO(
                weight=30,
                state=StageStateEnum.NOT_STARTED,
                name="Generating response",
            ),
        ]
        status = ExerciseChatStatusUpdateDTO(stages=stages)
        stage = stages[current_stage_index]
        super().__init__(url, run_id, status, stage, current_stage_index)


class TextExerciseChatCallback(StatusCallback):
    """Status callback for text exercise chat pipelines."""

    def __init__(
        self,
        run_id: str,
        base_url: str,
        initial_stages: List[StageDTO],
    ):
<<<<<<< HEAD
        url = f"{base_url}/api/iris/public/pyris/pipelines/text-exercise-chat/runs/{run_id}/status"
=======
        url = f"{base_url}/{self.api_url}/text-exercise-chat/runs/{run_id}/status"
>>>>>>> 182b33cd
        stages = initial_stages or []
        stage = len(stages)
        stages += [
            StageDTO(
                weight=30,
                state=StageStateEnum.NOT_STARTED,
                name="Thinking",
            ),
            StageDTO(
                weight=20,
                state=StageStateEnum.NOT_STARTED,
                name="Responding",
            ),
        ]
        super().__init__(
            url,
            run_id,
            TextExerciseChatStatusUpdateDTO(stages=stages),
            stages[stage],
            stage,
        )


class CompetencyExtractionCallback(StatusCallback):
    """Status callback for competency extraction pipelines."""

    def __init__(
        self,
        run_id: str,
        base_url: str,
        initial_stages: List[StageDTO],
    ):
        url = f"{base_url}/{self.api_url}/competency-extraction/runs/{run_id}/status"
        stages = initial_stages or []
        stages.append(
            StageDTO(
                weight=10,
                state=StageStateEnum.NOT_STARTED,
                name="Generating Competencies",
            )
        )
        status = CompetencyExtractionStatusUpdateDTO(stages=stages)
        stage = stages[-1]
        super().__init__(url, run_id, status, stage, len(stages) - 1)


class RewritingCallback(StatusCallback):
    """Status callback for rewriting pipelines."""

    def __init__(
        self,
        run_id: str,
        base_url: str,
        initial_stages: List[StageDTO],
    ):
        url = f"{base_url}/{self.api_url}/rewriting/runs/{run_id}/status"
        stages = initial_stages or []
        stages.append(
            StageDTO(
                weight=10,
                state=StageStateEnum.NOT_STARTED,
                name="Generating Rewritting",
            )
        )
        status = RewritingStatusUpdateDTO(stages=stages)
        stage = stages[-1]
        super().__init__(url, run_id, status, stage, len(stages) - 1)


class InconsistencyCheckCallback(StatusCallback):
    """Status callback for inconsistency check pipelines."""

    def __init__(
        self,
        run_id: str,
        base_url: str,
        initial_stages: List[StageDTO],
    ):
        url = f"{base_url}/{self.api_url}/inconsistency-check/runs/{run_id}/status"
        stages = initial_stages or []
        stages.append(
            StageDTO(
                weight=10,
                state=StageStateEnum.NOT_STARTED,
                name="Checking for inconsistencies",
            )
        )
        status = InconsistencyCheckStatusUpdateDTO(stages=stages)
        stage = stages[-1]
        super().__init__(url, run_id, status, stage, len(stages) - 1)


class LectureChatCallback(StatusCallback):
    """Status callback for lecture chat pipelines."""

    def __init__(
        self,
        run_id: str,
        base_url: str,
        initial_stages: List[StageDTO],
    ):
<<<<<<< HEAD
        url = f"{base_url}/api/iris/public/pyris/pipelines/lecture-chat/runs/{run_id}/status"
=======
        url = f"{base_url}/{self.api_url}/lecture-chat/runs/{run_id}/status"
>>>>>>> 182b33cd
        stages = initial_stages or []
        stage = len(stages)
        stages += [
            StageDTO(
                weight=30,
                state=StageStateEnum.NOT_STARTED,
                name="Thinking",
            ),
        ]
        super().__init__(
            url,
            run_id,
            LectureChatStatusUpdateDTO(stages=stages, result=""),
            stages[stage],
            stage,
        )<|MERGE_RESOLUTION|>--- conflicted
+++ resolved
@@ -200,11 +200,7 @@
     def __init__(
         self, run_id: str, base_url: str, initial_stages: List[StageDTO] = None
     ):
-<<<<<<< HEAD
-        url = f"{base_url}/api/iris/public/pyris/pipelines/course-chat/runs/{run_id}/status"
-=======
         url = f"{base_url}/{self.api_url}/course-chat/runs/{run_id}/status"
->>>>>>> 182b33cd
         current_stage_index = len(initial_stages) if initial_stages else 0
         stages = initial_stages or []
         stages += [
@@ -228,11 +224,7 @@
     def __init__(
         self, run_id: str, base_url: str, initial_stages: List[StageDTO] = None
     ):
-<<<<<<< HEAD
-        url = f"{base_url}/api/iris/public/pyris/pipelines/tutor-chat/runs/{run_id}/status"
-=======
         url = f"{base_url}/{self.api_url}/tutor-chat/runs/{run_id}/status"
->>>>>>> 182b33cd
         current_stage_index = len(initial_stages) if initial_stages else 0
         stages = initial_stages or []
         stages += [
@@ -282,11 +274,7 @@
         base_url: str,
         initial_stages: List[StageDTO],
     ):
-<<<<<<< HEAD
-        url = f"{base_url}/api/iris/public/pyris/pipelines/text-exercise-chat/runs/{run_id}/status"
-=======
         url = f"{base_url}/{self.api_url}/text-exercise-chat/runs/{run_id}/status"
->>>>>>> 182b33cd
         stages = initial_stages or []
         stage = len(stages)
         stages += [
@@ -388,11 +376,7 @@
         base_url: str,
         initial_stages: List[StageDTO],
     ):
-<<<<<<< HEAD
-        url = f"{base_url}/api/iris/public/pyris/pipelines/lecture-chat/runs/{run_id}/status"
-=======
         url = f"{base_url}/{self.api_url}/lecture-chat/runs/{run_id}/status"
->>>>>>> 182b33cd
         stages = initial_stages or []
         stage = len(stages)
         stages += [
