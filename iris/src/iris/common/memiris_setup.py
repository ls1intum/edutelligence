import logging
import os
import time
import warnings
from threading import Thread
from typing import Callable, Sequence
from uuid import UUID

from memiris import (
    LearningDTO,
    LearningService,
    Memory,
    MemoryConnectionDTO,
    MemoryConnectionService,
    MemoryCreationPipeline,
    MemoryCreationPipelineBuilder,
    MemoryDTO,
    MemoryService,
    MemoryWithRelationsDTO,
    OllamaLanguageModel,
)
from memiris.api.memory_sleep_pipeline import (
    MemorySleepPipeline,
    MemorySleepPipelineBuilder,
)
from memiris.llm.openai_language_model import OpenAiLanguageModel
from memiris.service.vectorizer import Vectorizer
from memiris.util.uuid_util import is_valid_uuid, to_uuid
from weaviate import WeaviateClient

from iris.config import settings
from iris.llm import AzureOpenAIChatModel, OllamaModel
from iris.llm.external.openai_chat import OpenAIChatModel
from iris.llm.llm_manager import LlmManager
from iris.vector_database.database import VectorDatabase

_memiris_user_focus_personal_details = """
Find personal details about the user itself.
Always start the content with 'The user'. \
Never call the user by name only use 'the user'. \
The exception would be a learning like 'The user is called John'.
Similarly, use they/them pronouns instead of he/him or she/her. \
The exception would be a learning like 'The user uses she/her pronouns'.
Think about the meaning of the user's text and not just the words.
You are encouraged to interpret the text and extract the most relevant information.
You should still focus on the user as a person and not the exact content of the conversation.
In fact the actual content of the conversation is not relevant at all and should not be part of the learnings \
unless they specifically refer to the user.
Keep the learnings short and concise. Better have multiple short learnings than one long learning.
"""

_memiris_user_focus_requirements = """
Find out what requirements the user has for answers to their questions.
Always start the content with 'The user'. \
Never call the user by name only use 'the user'.
Similarly, use they/them pronouns instead of he/him or she/her.
You are encouraged to interpret the text and extract the most relevant information.
You should still focus on the user as a person and not the exact content of the conversation.
In fact the actual content of the conversation is not relevant at all and should not be part of the learnings \
unless they specifically refer to the user.
DO NOT extract how the user is communicating but rather how they expect answers to be communicated to them.
Keep the learnings short and concise. Better have multiple short learnings than one long learning.
"""

_memiris_user_focus_facts = """
Find out what hard facts about the user you can extract from the conversation.
Always start the content with 'The user'.
Never call the user by name only use 'the user'.
Similarly, use they/them pronouns instead of he/him or she/her.
You should not interpret the text but rather extract information that is explicitly stated by the user.
You should focus on the user and not the content of the conversation.
In fact the actual content of the conversation is not relevant at all and should not be part of the learnings \
unless they specifically refer to the user.
Keep the learnings short and concise. Better have multiple short learnings than one long learning.
"""

type Tenant = str


def setup_ollama_env_vars() -> None:
    llm_manager = LlmManager()
    iris_ollama_model: OllamaModel | None = None
    for model in llm_manager.entries:
        if isinstance(model, OllamaModel):
            iris_ollama_model = model
            break

    if iris_ollama_model is not None:
        os.environ["OLLAMA_HOST"] = iris_ollama_model.host
        os.environ["OLLAMA_TOKEN"] = iris_ollama_model.api_key or ""

    if not os.environ.get("OLLAMA_HOST"):
        raise RuntimeError("Ollama host not configured for Memiris LLM access.")
    if not os.environ.get("OLLAMA_TOKEN"):
        warnings.warn("Ollama token not configured for Memiris LLM access.")


def memiris_create_user_memory_creation_pipeline_ollama(
    weaviate_client: WeaviateClient, vectorizer: Vectorizer
) -> MemoryCreationPipeline:
    """
    Creates a memory creation pipeline for users using Ollama.

    This function initializes and configures a memory creation pipeline for users.
    It sets up LLM access and vector database access.
    It also adds learning extractors for personal details, requirements, and facts about the user.

    Parameters:
        weaviate_client (WeaviateClient): A client instance for interacting with the Weaviate database.

    Returns:
        MemoryCreationPipeline: The fully constructed memory creation pipeline.
    """
    return (
        MemoryCreationPipelineBuilder()
        .set_memory_repository(weaviate_client)
        .set_learning_repository(weaviate_client)
        .set_vectorizer(vectorizer)
        .add_learning_extractor(focus=_memiris_user_focus_personal_details)
        .add_learning_extractor(focus=_memiris_user_focus_requirements)
        .add_learning_extractor(focus=_memiris_user_focus_facts)
        .add_learning_deduplicator()
        .set_memory_creator_langchain()
        .build()
    )


def memiris_create_user_memory_creation_pipeline_openai(
    weaviate_client: WeaviateClient, vectorizer: Vectorizer
) -> MemoryCreationPipeline:
    """
    Creates a memory creation pipeline for users using OpenAI.

    This function initializes and configures a memory creation pipeline for users.
    It sets up LLM access and vector database access.
    It also adds learning extractors for personal details, requirements, and facts about the user.

    Parameters:
        weaviate_client (WeaviateClient): A client instance for interacting with the Weaviate database.
    Returns:
        MemoryCreationPipeline: The fully constructed memory creation pipeline.
    """
    llm_manager = LlmManager()
    model_to_use: OpenAIChatModel | None = None
    for model in llm_manager.entries:
        if isinstance(model, OpenAIChatModel) and model.model == "gpt-5-mini":
            model_to_use = model
            break
    else:
        for model in llm_manager.entries:
            if isinstance(model, OpenAIChatModel) and model.model == "gpt-4.1-mini":
                model_to_use = model
                break
        else:
            logging.error(
                "No OpenAIChatModel with model 'gpt-5-mini' or 'gpt-4.1-mini' found in LlmManager."
                "Using Ollama for Memiris instead."
            )
            return memiris_create_user_memory_creation_pipeline_ollama(
                weaviate_client, vectorizer
            )

    memiris_llm = OpenAiLanguageModel(
        model=model_to_use.model,
        api_key=model_to_use.api_key,
        azure=isinstance(model_to_use, AzureOpenAIChatModel),
        azure_endpoint=getattr(model_to_use, "endpoint", None),
        api_version=getattr(model_to_use, "api_version", None),
    )
    return (
        MemoryCreationPipelineBuilder()
        .set_memory_repository(weaviate_client)
        .set_learning_repository(weaviate_client)
        .set_vectorizer(vectorizer)
        .add_learning_extractor(
            focus=_memiris_user_focus_personal_details,
            llm_learning_extraction=memiris_llm,
        )
        .add_learning_extractor(
            focus=_memiris_user_focus_requirements, llm_learning_extraction=memiris_llm
        )
        .add_learning_extractor(
            focus=_memiris_user_focus_facts, llm_learning_extraction=memiris_llm
        )
        .add_learning_deduplicator(llm_learning_deduplication=memiris_llm)
        .set_memory_creator_langchain(llm=memiris_llm)
        .build()
    )


def memiris_create_user_memory_sleep_pipeline_ollama(
    weaviate_client: WeaviateClient, vectorizer: Vectorizer
) -> MemorySleepPipeline:
    """
    Creates a memory sleep pipeline for users.

    This function initializes and configures a memory sleep pipeline for users.
    It sets up LLM access and vector database access.

    Parameters:
        weaviate_client (WeaviateClient): A client instance for interacting with the Weaviate database.
    Returns:
        MemorySleepPipeline: The fully constructed memory sleep pipeline.
    """
    return (
        MemorySleepPipelineBuilder()
        .set_memory_repository(weaviate_client)
        .set_learning_repository(weaviate_client)
        .set_memory_connection_repository(weaviate_client)
        .set_vectorizer(vectorizer)
        .set_group_size(50)
        .set_max_threads(4)
        .build()
    )


def memiris_create_user_memory_sleep_pipeline_openai(
    weaviate_client: WeaviateClient, vectorizer: Vectorizer
) -> MemorySleepPipeline:
    """
    Creates a memory sleep pipeline for users using OpenAI.

    This function initializes and configures a memory sleep pipeline for users.
    It sets up LLM access and vector database access.

    Parameters:
        weaviate_client (WeaviateClient): A client instance for interacting with the Weaviate database.
    Returns:
        MemorySleepPipeline: The fully constructed memory sleep pipeline.
    """
    llm_manager = LlmManager()
    model_to_use: OpenAIChatModel | None = None
    for model in llm_manager.entries:
        if isinstance(model, OpenAIChatModel) and model.model == "gpt-5-mini":
            model_to_use = model
            break
    else:
        for model in llm_manager.entries:
            if isinstance(model, OpenAIChatModel) and model.model == "gpt-4.1-mini":
                model_to_use = model
                break
        else:
            logging.error(
                "No OpenAIChatModel with model 'gpt-5-mini' or 'gpt-4.1-mini' found in LlmManager."
                "Using Ollama for Memiris instead."
            )
            return memiris_create_user_memory_sleep_pipeline_ollama(
                weaviate_client, vectorizer
            )

    memiris_llm = OpenAiLanguageModel(
        model=model_to_use.model,
        api_key=model_to_use.api_key,
        azure=isinstance(model_to_use, AzureOpenAIChatModel),
        azure_endpoint=getattr(model_to_use, "endpoint", None),
        api_version=getattr(model_to_use, "api_version", None),
    )
    return (
        MemorySleepPipelineBuilder()
        .set_memory_repository(weaviate_client)
        .set_learning_repository(weaviate_client)
        .set_memory_connection_repository(weaviate_client)
        .set_vectorizer(vectorizer)
        .set_group_size(25)
        .set_max_threads(20)
        .set_tool_llm(memiris_llm)
        .set_response_llm(memiris_llm)
        .build()
    )


def get_tenant_for_user(user_id: int) -> Tenant:
    """
    Returns the tenant for the given user ID.

    Args:
        user_id (number): The ID of the user.
    Returns:
        Tenant: The tenant string for the user.
    """
    return f"artemis-user-{user_id}"


def has_memories_for_tenant(tenant: Tenant, memory_service: MemoryService) -> bool:
    """
    Checks if there are any memories for the given tenant.

    Args:
        tenant (Tenant): The tenant to check for memories.
        memory_service (MemoryService): The service to interact with memory storage.

    Returns:
        bool: True if there are memories for the tenant, False otherwise.
    """
    try:
        return len(memory_service.get_all_memories(tenant)) > 0
    except Exception as e:
        logging.error(
            "Error checking memories for tenant %s: %s", tenant, e, exc_info=True
        )
        return False


class MemirisWrapper:
    """
    A wrapper class for the Memiris memory service for easier use in Iris's pipelines.
    """

    enabled: bool

    def __init__(self, weaviate_client: WeaviateClient, tenant: Tenant):
        try:
            setup_ollama_env_vars()
        except RuntimeError:
            logging.error(
                "Failed to setup Memiris. Please provide at least one Ollama model in the LLM config"
            )
            self.enabled = False
            return
        if not settings.memiris.enabled:
            logging.info("Memiris is disabled in settings.")
            self.enabled = False
        else:
            self.enabled = True
        self._memiris_embedding_models = [
            OllamaLanguageModel("mxbai-embed-large:latest"),
            OllamaLanguageModel("nomic-embed-text:latest"),
            # OllamaLanguageModel("embeddinggemma:latest"),
            # OllamaLanguageModel("qwen3-embedding:0.6b"),
        ]
        self.vectorizer = Vectorizer(self._memiris_embedding_models)
        self.memory_creation_pipeline_ollama = (
            memiris_create_user_memory_creation_pipeline_ollama(
                weaviate_client, self.vectorizer
            )
        )
        self.memory_creation_pipeline_openai = (
            memiris_create_user_memory_creation_pipeline_openai(
                weaviate_client, self.vectorizer
            )
        )
        self.memory_sleep_pipeline_ollama = (
            memiris_create_user_memory_sleep_pipeline_ollama(
                weaviate_client, self.vectorizer
            )
        )
        self.memory_sleep_pipeline_openai = (
            memiris_create_user_memory_sleep_pipeline_openai(
                weaviate_client, self.vectorizer
            )
        )
        self.learning_service = LearningService(weaviate_client)
        self.memory_service = MemoryService(weaviate_client)
        self.memory_connection_service = MemoryConnectionService(weaviate_client)
        self.tenant = tenant

    def create_memories(
<<<<<<< HEAD
        self, text: str, use_cloud_models: bool = True
=======
        self, text: str, reference: str, use_cloud_models: bool = False
>>>>>>> 7e54cc16
    ) -> Sequence[Memory]:
        """
        Creates memories for the given text using the memory creation pipeline.

        Args:
            text (str): The text to create memories from.
            reference (str): The reference for the memories.
            use_cloud_models (bool): Whether to use cloud models (OpenAI) or local models (Ollama).
        Returns:
            Sequence[Memory]: A sequence of created Memory objects.
        """
        if not self.enabled:
            logging.warning("MemirisWrapper is disabled, returning empty sequence.")
            return []
        if use_cloud_models:
            return self.memory_creation_pipeline_openai.create_memories(
                self.tenant, text
            )
        else:
            return self.memory_creation_pipeline_ollama.create_memories(
                self.tenant, text, reference
            )

    def create_memories_in_separate_thread(
<<<<<<< HEAD
        self, text: str, result_storage: list[Memory], use_cloud_models: bool = True
=======
        self,
        text: str,
        reference: str,
        result_storage: list[Memory],
        use_cloud_models: bool = False,
>>>>>>> 7e54cc16
    ) -> Thread:
        """
        Creates memories for the given text in a separate thread and stores the results in the provided storage.

        Args:
            text (str): The text to create memories from.
            reference (str): The reference for the memories.
            result_storage (list[Memory]): The storage to append the created memories to.
            use_cloud_models (bool): Whether to use cloud models (OpenAI) or local models (Ollama).
        Returns:
            Thread: The thread that is running the memory creation.
        """

        def _create_memories():
            try:
                memories = self.create_memories(text, reference, use_cloud_models)
                result_storage.extend(memories)
            except Exception as e:
                logging.error(
                    "Failed to create memories in thread: %s", e, exc_info=True
                )

        thread = Thread(name="MemirisMemoryCreationThread", target=_create_memories)
        thread.start()
        return thread

    def sleep_memories(self, use_cloud_models: bool = True) -> None:
        """
        Sleeps memories for the tenant using the memory sleep pipeline.

        Args:
            use_cloud_models (bool): Whether to use cloud models (OpenAI) or local models (Ollama).
        """
        if not self.enabled:
            logging.warning("MemirisWrapper is disabled, skipping sleep memories.")
            return
        # Track time for the sleep operation and log which pipeline is used
        start_time = time.perf_counter()
        if use_cloud_models:
            logging.info(
                "Starting memory sleep for tenant %s using OpenAI", self.tenant
            )
            self.memory_sleep_pipeline_openai.sleep(self.tenant)
        else:
            logging.info(
                "Starting memory sleep for tenant %s using Ollama", self.tenant
            )
            self.memory_sleep_pipeline_ollama.sleep(self.tenant)
        elapsed = time.perf_counter() - start_time
        logging.info(
            "Memory sleep finished for tenant %s; duration=%.3fs", self.tenant, elapsed
        )

    def has_memories(self) -> bool:
        """
        Checks if there are any memories for the tenant.

        Returns:
            bool: True if there are memories, False otherwise.
        """
        if not self.enabled:
            logging.warning("MemirisWrapper is disabled, returning empty sequence.")
            return False
        return has_memories_for_tenant(self.tenant, self.memory_service)

    def create_tool_memory_search(
        self, accessed_memory_storage: list[Memory], limit: int = 5
    ) -> Callable[[str], Sequence[Memory] | str]:
        """
        Creates a tool for vector search in the memory service.

        Returns:
            Callable[[str], Any]: A function that performs vector search.
        """

        def memiris_search_for_memories(query: str) -> Sequence[Memory] | str:
            """
            Use this tool to search for memories about a user.
            This function performs a semantic search for memories that match the query.
            Only use this tool to search for new memories, not to find similar memories.
            The query can be a natural language question or statement.

            Args:
                query (str): The query string to search for memories.
            Returns:
                Sequence[Memory]: A list of Memory objects that most closely match the query.
            """
            vectors = self.vectorizer.vectorize(query)
            memories = self.memory_service.semantic_search(
                tenant=self.tenant, vectors=vectors, limit=limit
            )
            accessed_memory_storage.extend(memories)
            if len(memories) == 0:
                return "No memories found for the given query."

            return memories

        return memiris_search_for_memories

    def create_tool_find_similar_memories(
        self, accessed_memory_storage: list[Memory], limit: int = 5
    ) -> Callable[[str], Sequence[Memory] | str]:
        """
        Creates a tool to find similar memories based on a given memory ID.

        Returns:
            Callable[[str], Sequence[Memory]]: A function that finds similar memories.
        """

        def memiris_find_similar_memories(memory_id: str) -> Sequence[Memory] | str:
            """
            Use this tool to find similar memories of another memory.
            You must provide the valid UUID of the memory you want to find similar memories for.
            UNDER NO CIRCUMSTANCES GUESS THE UUID. Always use the correct ids as provided by previous tools.
            If you consider a memory interesting, you should use this tool to find similar memories.
            This will return a list of the most similar memories to the one you provided.
            If you do not provide a valid UUID, the tool will return an error message.

            Args:
                memory_id (str): The valid UUID of the memory to find similar memories for.
            Returns:
                Sequence[Memory] | str: A list of Memory objects that are similar to the provided memory ID,
                or an error message.
            """
            if is_valid_uuid(memory_id):
                memory_uuid: UUID = to_uuid(memory_id)  # type: ignore
            else:
                return "Invalid memory ID provided. Please provide a valid UUID."

            memory = self.memory_service.get_memory_by_id(self.tenant, memory_uuid)

            if memory is None:
                return f"Memory with ID {memory_uuid} not found. Please provide a valid memory ID."

            memories: list[Memory] = []

            if memory.connections:
                connections = (
                    self.memory_connection_service.get_memory_connections_by_ids(
                        self.tenant, memory.connections
                    )
                )
                memory_ids: list[UUID] = []
                for connection in sorted(
                    connections, key=lambda x: x.weight, reverse=True
                ):
                    for mid in connection.memories:
                        if mid not in memory_ids:
                            memory_ids.append(mid)

                if len(memory_ids) > limit:
                    memory_ids = memory_ids[:limit]

                memories.extend(
                    self.memory_service.get_memories_by_ids(self.tenant, memory_ids)
                )

                if len(memories) == limit:
                    accessed_memory_storage.extend(memories)
                    return memories

            memories.extend(
                self.memory_service.semantic_search(
                    tenant=self.tenant,
                    vectors=memory.vectors,
                    limit=limit - len(memories),
                )
            )

            accessed_memory_storage.extend(memories)
            return memories

        return memiris_find_similar_memories

    def get_memory_with_relations(
        self, memory_id: UUID | str
    ) -> MemoryWithRelationsDTO | None:
        """
        Fetch a memory by ID and fully populate its learnings and connections.

        Returns a MemoryWithRelationsDTO or None if the memory does not exist.
        """
        if not self.enabled:
            logging.warning("MemirisWrapper is disabled, returning empty sequence.")
            return None
        if isinstance(memory_id, str):
            if not is_valid_uuid(memory_id):
                return None
            memory_uuid: UUID = to_uuid(memory_id)  # type: ignore
        else:
            memory_uuid = memory_id

        memory = self.memory_service.get_memory_by_id(self.tenant, memory_uuid)
        if memory is None:
            return None

        # Fetch learnings
        learning_ids = memory.learnings
        learnings = (
            self.learning_service.get_learnings_by_ids(self.tenant, learning_ids)
            if learning_ids
            else []
        )

        # Fetch connections and all connected memories
        connections = (
            self.memory_connection_service.get_memory_connections_by_ids(
                self.tenant, memory.connections
            )
            if memory.connections
            else []
        )

        connected_memory_ids: list[UUID] = []
        for conn in connections:
            for mid in conn.memories:
                if mid not in connected_memory_ids:
                    connected_memory_ids.append(mid)

        connected_memories = (
            self.memory_service.get_memories_by_ids(self.tenant, connected_memory_ids)
            if connected_memory_ids
            else []
        )
        connected_memory_map: dict[UUID, Memory] = {
            memory.id: memory for memory in connected_memories if memory.id is not None
        }

        # Build DTOs
        memory_dto = MemoryDTO.from_memory(memory)
        learning_dtos = [LearningDTO.from_learning(learning) for learning in learnings]

        connection_dtos = []
        for conn in connections:
            cm = [
                MemoryDTO.from_memory(connected_memory_map[mid])
                for mid in conn.memories
                if mid in connected_memory_map
            ]
            connection_dtos.append(MemoryConnectionDTO.from_connection(conn, cm))

        return MemoryWithRelationsDTO(
            memory=memory_dto, learnings=learning_dtos, connections=connection_dtos
        )


def memory_sleep_task():
    """
    A periodic task to sleep memories for all users.
    """
    if not settings.memiris.enabled or not settings.memiris.sleep_enabled:
        logging.info("Memiris memory sleep task is disabled. Skipping execution.")
        return
    logging.info("Running memory sleep task for all users.")
    vector_db = VectorDatabase().static_client_instance
    if not vector_db:
        logging.warning("Vector database client not initialized. Skipping sleep task.")
        return
    memory_service = MemoryService(vector_db)
    tenants = memory_service.find_all_tenants()
    if not tenants:
        logging.info("No tenants found in memory service. Exiting sleep task.")
        return
    tenants = [tenant for tenant in tenants if tenant.startswith("artemis-user-")]
    logging.info("Found %d tenants for memory sleep task.", len(tenants))
    tenants = [
        tenant for tenant in tenants if memory_service.has_unslept_memories(tenant)
    ]
    logging.info("Found %d tenants with unslept memories.", len(tenants))
    total = len(tenants)
    if total == 0:
        logging.info("No tenants with unslept memories found. Exiting sleep task.")
        return
    for idx, tenant in enumerate(tenants, start=1):
        try:
            logging.info("Sleeping memories for tenant %s (%d/%d)", tenant, idx, total)
            memiris_wrapper = MemirisWrapper(vector_db, tenant)
            start = time.perf_counter()
            memiris_wrapper.sleep_memories()
            elapsed = time.perf_counter() - start
            logging.info(
                "Finished sleeping memories for tenant %s (%d/%d) in %.3fs",
                tenant,
                idx,
                total,
                elapsed,
            )
        except Exception as e:
            logging.error(
                "Error sleeping memories for tenant %s: %s", tenant, e, exc_info=True
            )<|MERGE_RESOLUTION|>--- conflicted
+++ resolved
@@ -355,11 +355,7 @@
         self.tenant = tenant
 
     def create_memories(
-<<<<<<< HEAD
-        self, text: str, use_cloud_models: bool = True
-=======
-        self, text: str, reference: str, use_cloud_models: bool = False
->>>>>>> 7e54cc16
+        self, text: str, reference: str, use_cloud_models: bool = True
     ) -> Sequence[Memory]:
         """
         Creates memories for the given text using the memory creation pipeline.
@@ -384,15 +380,11 @@
             )
 
     def create_memories_in_separate_thread(
-<<<<<<< HEAD
-        self, text: str, result_storage: list[Memory], use_cloud_models: bool = True
-=======
         self,
         text: str,
         reference: str,
         result_storage: list[Memory],
-        use_cloud_models: bool = False,
->>>>>>> 7e54cc16
+        use_cloud_models: bool = True,
     ) -> Thread:
         """
         Creates memories for the given text in a separate thread and stores the results in the provided storage.
