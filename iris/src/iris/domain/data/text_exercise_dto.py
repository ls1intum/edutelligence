--- conflicted
+++ resolved
@@ -10,11 +10,7 @@
     id: int
     title: str
     course: CourseDTO
-<<<<<<< HEAD
-    problem_statement: str = Field(alias="problemStatement")
+    problem_statement: Optional[str] = Field(alias="problemStatement", default=None)
     example_solution: Optional[str] = Field(alias="exampleSolution", default=None)
-=======
-    problem_statement: Optional[str] = Field(alias="problemStatement", default=None)
->>>>>>> 4b00f13f
     start_date: Optional[datetime] = Field(alias="startDate", default=None)
     end_date: Optional[datetime] = Field(alias="endDate", default=None)