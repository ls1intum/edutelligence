--- conflicted
+++ resolved
@@ -125,16 +125,11 @@
             base_url=self.host,
             http2=True,
             transport=transport,
-<<<<<<< HEAD
-            timeout=timeout,
-            auth=HTTPBasicAuth(username, password) if username and password else None,
-=======
             auth=(
                 HTTPBasicAuth(self.username, self.password)
                 if self.username and self.password
                 else None
             ),
->>>>>>> 449f9850
         )
 
     def complete(
