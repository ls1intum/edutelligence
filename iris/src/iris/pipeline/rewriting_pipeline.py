--- conflicted
+++ resolved
@@ -1,10 +1,5 @@
-import json
 import logging
-<<<<<<< HEAD
-from typing import Literal, Optional, List, Dict
-=======
-from typing import List, Literal, Optional
->>>>>>> 2b335dd6
+from typing import Literal, Optional
 
 from langchain.output_parsers import PydanticOutputParser
 from langchain_core.prompts import (
@@ -13,28 +8,21 @@
 
 from iris.common.pipeline_enum import PipelineEnum
 from iris.common.pyris_message import IrisMessageRole, PyrisMessage
-from iris.domain import FeatureDTO
 from iris.domain.data.text_message_content_dto import TextMessageContentDTO
 from iris.domain.rewriting_pipeline_execution_dto import (
     RewritingPipelineExecutionDTO,
 )
 from iris.llm import (
+    CapabilityRequestHandler,
     CompletionArguments,
-    ModelVersionRequestHandler,
+    RequirementList,
 )
-from iris.llm.external.model import LanguageModel
 from iris.pipeline import Pipeline
 from iris.pipeline.prompts.rewriting_prompts import (
     system_prompt_faq,
     system_prompt_problem_statement,
 )
-
 from iris.web.status.status_update import RewritingCallback
-
-from .prompts.faq_consistency_prompt import faq_consistency_prompt
-from ..vector_database.database import VectorDatabase
-
-from ..retrieval.faq_retrieval import FaqRetrieval
 
 logger = logging.getLogger(__name__)
 
@@ -48,7 +36,7 @@
     """
 
     callback: RewritingCallback
-    request_handler: ModelVersionRequestHandler
+    request_handler: CapabilityRequestHandler
     output_parser: PydanticOutputParser
     variant: Literal["faq", "problem_statement"]
 
@@ -59,48 +47,9 @@
     ):
         super().__init__(implementation_id="rewriting_pipeline_reference_impl")
         self.callback = callback
-<<<<<<< HEAD
-        self.request_handler = CapabilityRequestHandler(
-            requirements=RequirementList(
-                gpt_version_equivalent=4.5,
-                context_length=16385,
-            )
-        )
-
-        self.db = VectorDatabase()
-=======
         self.request_handler = ModelVersionRequestHandler(version="gpt-4.1")
->>>>>>> 2b335dd6
         self.tokens = []
         self.variant = variant
-        self.faq_retriever = FaqRetrieval(self.db.client)
-
-    @classmethod
-    def get_variants(cls, available_llms: List[LanguageModel]) -> List[FeatureDTO]:
-        """
-        Returns available variants for the RewritingPipeline based on available LLMs.
-        This pipeline supports 'faq' and 'problem_statement' variants.
-
-        Args:
-            available_llms: List of available language models
-
-        Returns:
-            List of FeatureDTO objects representing available variants
-        """
-        # We could use available_llms to determine if we have LLMs capable of handling each variant
-        # For now, we'll just return both variants regardless of available LLMs
-        return [
-            FeatureDTO(
-                id="faq",
-                name="FAQ Variant",
-                description="FAQ rewriting variant.",
-            ),
-            FeatureDTO(
-                id="problem_statement",
-                name="Problem Statement Variant",
-                description="Problem statement rewriting variant.",
-            ),
-        ]
 
     def __call__(
         self,
@@ -115,10 +64,10 @@
             "faq": system_prompt_faq,
             "problem_statement": system_prompt_problem_statement,
         }
-
-        format_args = {"rewritten_text": dto.to_be_rewritten}
-
-        prompt = variant_prompts[self.variant].format(**format_args)
+        print(variant_prompts[self.variant])
+        prompt = variant_prompts[self.variant].format(
+            rewritten_text=dto.to_be_rewritten,
+        )
         prompt = PyrisMessage(
             sender=IrisMessageRole.SYSTEM,
             contents=[TextMessageContentDTO(text_content=prompt)],
@@ -138,82 +87,4 @@
             response = response.strip()
 
         final_result = response
-        inconsistencies = []
-        improvement = ""
-        suggestions = []
-
-        if self.variant == "faq":
-            faqs = self.faq_retriever.get_faqs_from_db(
-                course_id=dto.course_id, search_text=response, result_limit=10
-            )
-            consistency_result = self.check_faq_consistency(faqs, final_result)
-            faq_type = consistency_result.get("type", "").lower()
-            if "inconsistent" in faq_type:
-                logging.warning("Detected inconsistencies in FAQ retrieval.")
-                inconsistencies = parse_inconsistencies(consistency_result.get("faqs", []))
-                improvement = consistency_result.get("improved version", "")
-                suggestions = consistency_result.get("suggestion", [])
-
-        self.callback.done(
-            final_result=final_result,
-            tokens=self.tokens,
-            inconsistencies=inconsistencies,
-            improvement=improvement,
-            suggestions=suggestions,
-        )
-
-    def check_faq_consistency(
-        self, faqs: List[dict], final_result: str
-    ) -> Dict[str, str]:
-        """
-        Checks the consistency of the given FAQs with the provided final_result.
-        Returns "consistent" if there are no inconsistencies, otherwise returns "inconsistent".
-
-        :param faqs: List of retrieved FAQs.
-        :param final_result: The result to compare the FAQs against.
-
-        """
-        properties_list = [entry["properties"] for entry in faqs]
-
-        consistency_prompt = faq_consistency_prompt.format(
-            faqs=properties_list, final_result=final_result
-        )
-
-        prompt = PyrisMessage(
-            sender=IrisMessageRole.SYSTEM,
-            contents=[TextMessageContentDTO(text_content=consistency_prompt)],
-        )
-
-        response = self.request_handler.chat(
-            [prompt], CompletionArguments(temperature=0.0), tools=None
-        )
-
-        self._append_tokens(response.token_usage, PipelineEnum.IRIS_REWRITING_PIPELINE)
-        result = response.contents[0].text_content
-        logging.info(f"Consistency FAQ consistency check response: {result}")
-
-        if result.startswith("```json"):
-            result = result.removeprefix("```json").removesuffix("```").strip()
-        elif result.startswith("```"):
-            result = result.removeprefix("```").removesuffix("```").strip()
-
-        data = json.loads(result)
-
-        result_dict = {}
-        keys_to_check = ["type", "message", "faqs", "suggestion", "improved version"]
-        for key in keys_to_check:
-            if key in data:
-                result_dict[key] = data[key]
-
-        logging.info(f"Consistency FAQ consistency check result: {result_dict}")
-
-        return result_dict
-
-
-def parse_inconsistencies(inconsistencies: List[Dict[str, str]]) -> List[str]:
-    logging.info(f"Parsing inconsistencies: {inconsistencies}")
-    parsed_inconsistencies = [
-        f"FAQ ID: {entry["faq_id"]}, Title: {entry["faq_question_title"]}, Answer: {entry["faq_question_answer"]}"
-        for entry in inconsistencies
-    ]
-    return parsed_inconsistencies+        self.callback.done(final_result=final_result, tokens=self.tokens)