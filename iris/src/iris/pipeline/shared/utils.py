--- conflicted
+++ resolved
@@ -1,9 +1,6 @@
 import logging
-<<<<<<< HEAD
 import traceback
-=======
 from datetime import datetime
->>>>>>> f4f43904
 from typing import Callable, List, Optional, Tuple
 
 from langchain_core.tools import StructuredTool
