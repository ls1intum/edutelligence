--- conflicted
+++ resolved
@@ -107,13 +107,8 @@
             end_time_str = str(datetime.timedelta(seconds=int(end_time_sec)))
             lct = (
                 f"Lecture Transcription: {paragraph.lecture_name}, Unit: {paragraph.lecture_unit_name}, "
-<<<<<<< HEAD
                 f"Page: {paragraph.page_number}, Link: {paragraph.video_link or "No link available"}, "
-                f"Start Time: {paragraph.segment_start_time}, End Time: {paragraph.segment_end_time},\n"
-=======
-                f"Page: {paragraph.page_number}, Link: {paragraph.lecture_unit_link}, "
-                f"Start Time: {start_time_str} ({start_time_sec}s), End Time: {end_time_str} ({end_time_sec}s),\n"
->>>>>>> 988deb9b
+                f"Start Time: {start_time_str}, End Time: {end_time_str},\n"
                 f"Content:\n"
                 f"---{paragraph.segment_text}---\n\n"
             )
