--- conflicted
+++ resolved
@@ -131,7 +131,6 @@
                 )
                 return
 
-        logging.info(channel_type)
         if channel_type == "text_exercise":
             self._run_text_exercise_pipeline(
                 text_exercise_dto=dto.textExercise, summary=summary
@@ -139,11 +138,7 @@
         elif channel_type == "programming_exercise":
             self._run_programming_exercise_pipeline(dto=dto, summary=summary)
         elif channel_type == "lecture":
-<<<<<<< HEAD
             self._run_lecture_pipeline(dto=dto, summary=summary)
-=======
-            self.callback.error("Not implemented yet")
->>>>>>> 2177f741
         else:
             self.callback.error("Not implemented yet")
 
