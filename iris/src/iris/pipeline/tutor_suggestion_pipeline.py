--- conflicted
+++ resolved
@@ -19,11 +19,10 @@
 from iris.pipeline.prompts.tutor_suggestion.question_answered_prompt import (
     question_answered_prompt,
 )
-<<<<<<< HEAD
-from iris.pipeline.tutor_suggestion_lecture_pipeline import TutorSuggestionLecturePipeline
-=======
 from iris.pipeline.shared.utils import filter_variants_by_available_models
->>>>>>> ce9bf19a
+from iris.pipeline.tutor_suggestion_lecture_pipeline import (
+    TutorSuggestionLecturePipeline,
+)
 from iris.pipeline.tutor_suggestion_programming_exercise_pipeline import (
     TutorSuggestionProgrammingExercisePipeline,
 )
@@ -144,12 +143,9 @@
                 )
                 return
 
-<<<<<<< HEAD
-=======
         channel_type = get_channel_type(dto)
 
         logging.info(channel_type)
->>>>>>> ce9bf19a
         if channel_type == "text_exercise":
             self._run_text_exercise_pipeline(
                 text_exercise_dto=dto.text_exercise, summary=summary
@@ -213,7 +209,6 @@
             tokens=self.tokens,
         )
 
-<<<<<<< HEAD
     def _run_lecture_pipeline(
         self, dto: CommunicationTutorSuggestionPipelineExecutionDTO, summary: str
     ):
@@ -228,9 +223,7 @@
         lecture_pipeline = TutorSuggestionLecturePipeline(callback=self.callback)
 
         try:
-            lecture_result = lecture_pipeline(
-                dto=dto, chat_summary=summary
-            )
+            lecture_result = lecture_pipeline(dto=dto, chat_summary=summary)
         except AttributeError as e:
             self.callback.error(f"Error running lecture pipeline: {e}")
             return
@@ -239,7 +232,8 @@
             "Generated tutor suggestions",
             tutor_suggestion=lecture_result,
             tokens=self.tokens,
-=======
+        )
+
     @classmethod
     def get_variants(cls, available_llms: List[LanguageModel]) -> List[FeatureDTO]:
         """
@@ -264,5 +258,4 @@
 
         return filter_variants_by_available_models(
             available_llms, variant_specs, pipeline_name="TutorSuggestionPipeline"
->>>>>>> ce9bf19a
         )