--- conflicted
+++ resolved
@@ -99,47 +99,11 @@
             post_summary = summary.get("summary")
         except AttributeError:
             post_summary = None
-<<<<<<< HEAD
-        self.callback.in_progress(f"Message is in category {post_category}")
-        if post_category == "EXERCISE":
-            if dto.programmingExerciseDTO is not None:
-                logger.debug(dto.programmingExerciseDTO.programming_language)
-            elif dto.textExerciseDTO is not None:
-                logger.debug(dto.textExerciseDTO.problem_statement)
-                self.callback.in_progress("Generating suggestions for text exercise")
-                text_exercise_pipeline = TutorSuggestionTextExercisePipeline(callback=self.callback)
-                try:
-                    text_exercise_pipeline(dto=dto.textExerciseDTO, chat_summary=summary_with_category)
-                    pipeline_run = True
-                except AttributeError:
-                    pipeline_run = False
-        elif post_category == "LECTURE":
-            logger.info("Working with lecture")
-        elif post_category == "EXERCISE_LECTURE":
-            logger.info("Working with exercise and lecture")
-        elif post_category == "ORGANIZATION":
-            logger.info("Working with organization")
-        elif post_category == "SPAM":
-            logger.info("Working with spam")
-        else:
-            logger.info("Cannot categorize")
-            if len(dto.post.answers) > 0:
-                result = "Sorry I was not able to categorize this discussion."
-            else:
-                result = "Sorry I was not able to categorize this question."
-        if not pipeline_run:
-            self.callback.done(
-                "Generated tutor suggestions",
-                final_result=result,
-                tokens=self.tokens,
-            )
-=======
         self.callback.done(
             "Generated tutor suggestions",
             final_result=post_summary,
             tokens=self.tokens,
         )
->>>>>>> e4da4183
 
     def _run_tutor_suggestion_pipeline(self, dto):
         """
