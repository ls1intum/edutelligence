import logging
from typing import List

from langchain_core.output_parsers import StrOutputParser
from langchain_core.prompts import (
    ChatPromptTemplate,
    SystemMessagePromptTemplate,
)
from langchain_core.runnables import Runnable
from langsmith import traceable

from ...common.message_converters import (
    convert_iris_message_to_langchain_message,
)
from ...common.pipeline_enum import PipelineEnum
from ...common.pyris_message import PyrisMessage
from ...domain.chat.lecture_chat.lecture_chat_pipeline_execution_dto import (
    LectureChatPipelineExecutionDTO,
)
from ...domain.retrieval.lecture.lecture_retrieval_dto import (
    LectureRetrievalDTO,
)
from ...llm import (
    CapabilityRequestHandler,
    CompletionArguments,
    RequirementList,
)
from ...llm.langchain import IrisLangchainChatModel
from ...retrieval.lecture.lecture_retrieval import LectureRetrieval
from ...vector_database.database import VectorDatabase
from ...web.status.status_update import LectureChatCallback
from ..pipeline import Pipeline
from ..shared.citation_pipeline import CitationPipeline

logger = logging.getLogger(__name__)


def chat_history_system_prompt():
    """
    Returns the system prompt for the chat history
    """
    return """This is the chat history of your conversation with the student so far. Read it so you
    know what already happened, but never re-use any message you already wrote. Instead, always write new and original
    responses. The student can reference the messages you've already written."""


def lecture_initial_prompt():
    """
    Returns the initial prompt for the lecture chat
    """
    return """You're Iris, the AI programming tutor integrated into Artemis, the online learning platform of the
     Technical University of Munich (TUM). You are a guide and an educator. Your main goal is to answer the student's
     questions about the lectures. To provide the best possible answer, the following relevant lecture content is
     provided to you: lecture slides, lecture transcriptions, and lecture segments. Lecture segments contain a
     combined summary of a section of lecture slides and transcription content.
     student's question. If the context provided to you is not enough to formulate an answer to the student question
     you can simply ask the student to elaborate more on his question. Use only the parts of the context provided for
     you that is relevant to the student's question. If the user greets you greet him back,
      and ask him how you can help.
     Always reply in the same language the student used in their question.
     If the student writes in English, reply in English.
     If they write in German, reply in German. Never switch languages unless asked to.
     """


class LectureChatPipeline(Pipeline):
    """LectureChatPipeline orchestrates the interaction for lecture-based chat queries.

    It uses an IrisLangchainChatModel to generate responses based on a student's question, incorporates chat history and
    relevant lecture content, and returns a final response enriched with citations.
    """

    llm: IrisLangchainChatModel
    pipeline: Runnable
    prompt: ChatPromptTemplate
    callback: LectureChatCallback

    def __init__(
        self,
        callback: LectureChatCallback,
        dto: LectureChatPipelineExecutionDTO,
        variant: str,
    ):
        super().__init__(implementation_id="lecture_chat_pipeline")
        # Set the langchain chat model
        request_handler = CapabilityRequestHandler(
            requirements=RequirementList(
                gpt_version_equivalent=4.5,
                context_length=16385,
                privacy_compliance=True,
            )
        )

        self.callback = callback
        self.dto = dto
        self.variant = variant

        completion_args = CompletionArguments(temperature=0, max_tokens=2000)
        self.llm = IrisLangchainChatModel(
            request_handler=request_handler, completion_args=completion_args
        )
        # Create the pipelines
        self.db = VectorDatabase()
        self.retriever = LectureRetrieval(self.db.client)
        self.pipeline = self.llm | StrOutputParser()
        self.citation_pipeline = CitationPipeline()
        self.tokens = []

    def __repr__(self):
        return f"{self.__class__.__name__}(llm={self.llm})"

    def __str__(self):
        return f"{self.__class__.__name__}(llm={self.llm})"

    @traceable(name="Lecture Chat Pipeline")
    def __call__(self, dto: LectureChatPipelineExecutionDTO):
        """
        Runs the pipeline
        :param dto:  execution data transfer object
        """
        self.prompt = ChatPromptTemplate.from_messages(
            [
                ("system", lecture_initial_prompt()),
                ("system", chat_history_system_prompt()),
            ]
        )
        logger.info("Running lecture chat pipeline...")
        history: List[PyrisMessage] = dto.chat_history[:-1]
        query: PyrisMessage = dto.chat_history[-1]

        self._add_conversation_to_prompt(history, query)

        self.lecture_content = self.retriever(
            query=query.contents[0].text_content,
            course_id=dto.course_id,
            chat_history=history,
            lecture_id=dto.lecture_id,
            lecture_unit_id=dto.lecture_unit_id,
            base_url=dto.settings.artemis_base_url,
        )
<<<<<<< HEAD

        self._add_lecture_content_to_prompt(self.lecture_content)
        print(f"lecturecontent: {self.lecture_content}")
=======
        self._add_lecture_content_to_prompt(self.lecture_content)
>>>>>>> 182b33cd
        prompt_val = self.prompt.format_messages()
        self.prompt = ChatPromptTemplate.from_messages(prompt_val)
        try:
            response = (self.prompt | self.pipeline).invoke({})
            print(response)
            self._append_tokens(self.llm.tokens, PipelineEnum.IRIS_CHAT_LECTURE_MESSAGE)
            response_with_citation = self.citation_pipeline(
                self.lecture_content, response
            )
            self.tokens.extend(self.citation_pipeline.tokens)
            logger.info(
                "Response from lecture chat pipeline: %s",
                response_with_citation,
            )
            self.callback.done(
                "Response created",
                final_result=response_with_citation,
                tokens=self.tokens,
            )
        except Exception as e:
            self.callback.error(
                "Generating interaction suggestions failed.",
                exception=e,
                tokens=self.tokens,
            )
            raise e

    def _add_conversation_to_prompt(
        self,
        chat_history: List[PyrisMessage],
        user_question: PyrisMessage,
    ):
        """
        Adds the chat history and user question to the prompt
            :param chat_history: The chat history
            :param user_question: The user question
            :return: The prompt with the chat history
        """
        if chat_history is not None and len(chat_history) > 0:
            chat_history_messages = [
                convert_iris_message_to_langchain_message(message)
                for message in chat_history
            ]
            self.prompt += chat_history_messages
            self.prompt += SystemMessagePromptTemplate.from_template(
                "Now, consider the student's newest and latest input:"
            )
        self.prompt += convert_iris_message_to_langchain_message(user_question)

    def _add_lecture_content_to_prompt(self, lecture_content: LectureRetrievalDTO):
        """
        Adds the relevant chunks of the lecture to the prompt
        :param lecture_content: The retrieved lecture parts
        """

        # Page chunk content
<<<<<<< HEAD
        self.prompt += SystemMessagePromptTemplate.from_template(
            "Next you will find the relevant lecture slide content:\n"
        )
        for chunk in lecture_content.lecture_unit_page_chunks:
            text_content_msg = f" \n {chunk.page_text_content} \n"
            text_content_msg = text_content_msg.replace("{", "{{").replace("}", "}}")
            self.prompt += SystemMessagePromptTemplate.from_template(text_content_msg)

        # Transcription content
        self.prompt += SystemMessagePromptTemplate.from_template(
            "Next you will find the relevant lecture transcription content:\n"
        )
        for _, chunk in enumerate(lecture_content.lecture_transcriptions):
            text_content_msg = f" \n {chunk.segment_text} \n"
            text_content_msg = text_content_msg.replace("{", "{{").replace("}", "}}")
            self.prompt += SystemMessagePromptTemplate.from_template(text_content_msg)

        # Segment summaries
        self.prompt += SystemMessagePromptTemplate.from_template(
            """Next you will find the relevant lecture chunks which are summaries of one lecture slide combined with the
            corresponding lecture transcription:\n"""
        )
        for chunk in lecture_content.lecture_unit_segments:
            text_content_msg = f" \n {chunk.segment_summary} \n"
            text_content_msg = text_content_msg.replace("{", "{{").replace("}", "}}")
            self.prompt += SystemMessagePromptTemplate.from_template(text_content_msg)

=======
        self.prompt += SystemMessagePromptTemplate.from_template(
            "Next you will find the relevant lecture slide content:\n"
        )
        for chunk in lecture_content.lecture_unit_page_chunks:
            text_content_msg = f" \n {chunk.page_text_content} \n"
            text_content_msg = text_content_msg.replace("{", "{{").replace("}", "}}")
            self.prompt += SystemMessagePromptTemplate.from_template(text_content_msg)

        # Transcription content
        self.prompt += SystemMessagePromptTemplate.from_template(
            "Next you will find the relevant lecture transcription content:\n"
        )
        for _, chunk in enumerate(lecture_content.lecture_transcriptions):
            text_content_msg = f" \n {chunk.segment_text} \n"
            text_content_msg = text_content_msg.replace("{", "{{").replace("}", "}}")
            self.prompt += SystemMessagePromptTemplate.from_template(text_content_msg)

        # Segment summaries
        self.prompt += SystemMessagePromptTemplate.from_template(
            """Next you will find the relevant lecture chunks which are summaries of one lecture slide combined with the
            corresponding lecture transcription:\n"""
        )
        for chunk in lecture_content.lecture_unit_segments:
            text_content_msg = f" \n {chunk.segment_summary} \n"
            text_content_msg = text_content_msg.replace("{", "{{").replace("}", "}}")
            self.prompt += SystemMessagePromptTemplate.from_template(text_content_msg)

>>>>>>> 182b33cd
        self.prompt += SystemMessagePromptTemplate.from_template(
            "USE ONLY THE CONTENT YOU NEED TO ANSWER THE QUESTION:\n"
        )<|MERGE_RESOLUTION|>--- conflicted
+++ resolved
@@ -138,13 +138,9 @@
             lecture_unit_id=dto.lecture_unit_id,
             base_url=dto.settings.artemis_base_url,
         )
-<<<<<<< HEAD
 
         self._add_lecture_content_to_prompt(self.lecture_content)
-        print(f"lecturecontent: {self.lecture_content}")
-=======
-        self._add_lecture_content_to_prompt(self.lecture_content)
->>>>>>> 182b33cd
+
         prompt_val = self.prompt.format_messages()
         self.prompt = ChatPromptTemplate.from_messages(prompt_val)
         try:
@@ -201,7 +197,6 @@
         """
 
         # Page chunk content
-<<<<<<< HEAD
         self.prompt += SystemMessagePromptTemplate.from_template(
             "Next you will find the relevant lecture slide content:\n"
         )
@@ -229,35 +224,6 @@
             text_content_msg = text_content_msg.replace("{", "{{").replace("}", "}}")
             self.prompt += SystemMessagePromptTemplate.from_template(text_content_msg)
 
-=======
-        self.prompt += SystemMessagePromptTemplate.from_template(
-            "Next you will find the relevant lecture slide content:\n"
-        )
-        for chunk in lecture_content.lecture_unit_page_chunks:
-            text_content_msg = f" \n {chunk.page_text_content} \n"
-            text_content_msg = text_content_msg.replace("{", "{{").replace("}", "}}")
-            self.prompt += SystemMessagePromptTemplate.from_template(text_content_msg)
-
-        # Transcription content
-        self.prompt += SystemMessagePromptTemplate.from_template(
-            "Next you will find the relevant lecture transcription content:\n"
-        )
-        for _, chunk in enumerate(lecture_content.lecture_transcriptions):
-            text_content_msg = f" \n {chunk.segment_text} \n"
-            text_content_msg = text_content_msg.replace("{", "{{").replace("}", "}}")
-            self.prompt += SystemMessagePromptTemplate.from_template(text_content_msg)
-
-        # Segment summaries
-        self.prompt += SystemMessagePromptTemplate.from_template(
-            """Next you will find the relevant lecture chunks which are summaries of one lecture slide combined with the
-            corresponding lecture transcription:\n"""
-        )
-        for chunk in lecture_content.lecture_unit_segments:
-            text_content_msg = f" \n {chunk.segment_summary} \n"
-            text_content_msg = text_content_msg.replace("{", "{{").replace("}", "}}")
-            self.prompt += SystemMessagePromptTemplate.from_template(text_content_msg)
-
->>>>>>> 182b33cd
         self.prompt += SystemMessagePromptTemplate.from_template(
             "USE ONLY THE CONTENT YOU NEED TO ANSWER THE QUESTION:\n"
         )