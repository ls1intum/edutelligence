import json
import logging
import os
import traceback
from datetime import datetime
from typing import Any, Callable, List, Optional, cast

import pytz
from jinja2 import Environment, FileSystemLoader, select_autoescape
from langsmith import traceable

from iris.pipeline.session_title_generation_pipeline import (
    SessionTitleGenerationPipeline,
)

from ...common.mastery_utils import get_mastery
from ...common.memiris_setup import get_tenant_for_user
from ...domain import CourseChatPipelineExecutionDTO
from ...domain.chat.interaction_suggestion_dto import (
    InteractionSuggestionPipelineExecutionDTO,
)
from ...domain.data.metrics.competency_jol_dto import CompetencyJolDTO
from ...domain.variant.course_chat_variant import CourseChatVariant
from ...retrieval.faq_retrieval import FaqRetrieval
from ...retrieval.faq_retrieval_utils import should_allow_faq_tool
from ...retrieval.lecture.lecture_retrieval import LectureRetrieval
from ...retrieval.lecture.lecture_retrieval_utils import should_allow_lecture_tool
from ...tools import (
    create_tool_faq_content_retrieval,
    create_tool_get_competency_list,
    create_tool_get_course_details,
    create_tool_get_exercise_list,
    create_tool_get_exercise_problem_statement,
    create_tool_get_student_exercise_metrics,
    create_tool_lecture_content_retrieval,
)
from ...web.status.status_update import (
    CourseChatStatusCallback,
)
from ..abstract_agent_pipeline import AbstractAgentPipeline, AgentPipelineExecutionState
from ..shared.citation_pipeline import CitationPipeline, InformationType
from ..shared.utils import (
    datetime_to_string,
    format_custom_instructions,
<<<<<<< HEAD
    generate_session_title,
    generate_structured_tools_from_functions,
=======
>>>>>>> f4f43904
)
from .interaction_suggestion_pipeline import (
    InteractionSuggestionPipeline,
)

logger = logging.getLogger(__name__)


class CourseChatPipeline(
    AbstractAgentPipeline[CourseChatPipelineExecutionDTO, CourseChatVariant]
):
    """
    Course chat pipeline that answers course related questions from students.
    """

<<<<<<< HEAD
    llm: IrisLangchainChatModel
    llm_small: IrisLangchainChatModel
    pipeline: Runnable
    lecture_pipeline: LectureChatPipeline
    session_title_pipeline: SessionTitleGenerationPipeline
=======
>>>>>>> f4f43904
    suggestion_pipeline: InteractionSuggestionPipeline
    citation_pipeline: CitationPipeline
    lecture_retriever: Optional[LectureRetrieval]
    faq_retriever: Optional[FaqRetrieval]
    jinja_env: Environment
    system_prompt_template: Any
    event: Optional[str]

    def __init__(
        self,
        event: Optional[str] = None,
    ):
        """
        Initialize the course chat pipeline.

        Args:
            event: Optional event type
        """
        super().__init__(implementation_id="course_chat_pipeline")

        self.event = event

<<<<<<< HEAD
        # Set the langchain chat model
        completion_args = CompletionArguments(temperature=0.5, max_tokens=2000)

        if variant == "advanced":
            model = "gpt-4.1"
        else:
            model = "gpt-4.1-mini"

        self.llm = IrisLangchainChatModel(
            request_handler=ModelVersionRequestHandler(version=model),
            completion_args=completion_args,
        )

        self.callback = callback

        self.db = VectorDatabase()
        self.lecture_retriever = LectureRetrieval(self.db.client)
        self.faq_retriever = FaqRetrieval(self.db.client)
        self.session_title_pipeline = SessionTitleGenerationPipeline()
=======
        # Initialize retrievers and pipelines (db will be created in abstract pipeline)
        self.lecture_retriever = None
        self.faq_retriever = None
>>>>>>> f4f43904
        self.suggestion_pipeline = InteractionSuggestionPipeline(variant="course")
        self.citation_pipeline = CitationPipeline()

        # Setup Jinja2 template environment
        template_dir = os.path.join(
            os.path.dirname(__file__), "..", "prompts", "templates"
        )
        self.jinja_env = Environment(
            loader=FileSystemLoader(template_dir),
            autoescape=select_autoescape(["html", "xml", "j2"]),
        )
        self.system_prompt_template = self.jinja_env.get_template(
            "course_chat_system_prompt.j2"
        )

    def __repr__(self):
        return f"{self.__class__.__name__}(event={self.event})"

    def __str__(self):
        return f"{self.__class__.__name__}(event={self.event})"

    # ========================================
    # === MUST override (abstract methods) ===
    # ========================================

    def is_memiris_memory_creation_enabled(
        self,
        state: AgentPipelineExecutionState[
            CourseChatPipelineExecutionDTO, CourseChatVariant
        ],
    ) -> bool:
        """
        Return True if background memory creation should be enabled for this run.

        Returns:
            bool: True if memory creation is enabled
        """
        return bool(state.dto.user and state.dto.user.memiris_enabled)

    def get_tools(
        self,
        state: AgentPipelineExecutionState[
            CourseChatPipelineExecutionDTO, CourseChatVariant
        ],
    ) -> list[Callable]:
        """
        Get the tools available for the agent pipeline.

        Returns:
            list[Callable]: A list of tools available for the agent pipeline
        """
        # Get tool permissions
        allow_lecture_tool = should_allow_lecture_tool(state.db, state.dto.course.id)
        allow_faq_tool = should_allow_faq_tool(state.db, state.dto.course.id)
        allow_memiris_tool = bool(
            state.dto.user
            and state.dto.user.memiris_enabled
            and state.memiris_wrapper
            and state.memiris_wrapper.has_memories()
        )

        # Get user query text
        query_text = self.get_text_of_latest_user_message(state)

        # Create storage for shared data - using setattr to avoid mypy issues
        if not hasattr(state, "lecture_content_storage"):
            setattr(state, "lecture_content_storage", {})
        if not hasattr(state, "faq_storage"):
            setattr(state, "faq_storage", {})
        if not hasattr(state, "accessed_memory_storage"):
            setattr(state, "accessed_memory_storage", [])

        # Use the callback from state - cast to the correct type
        callback = state.callback
        if not isinstance(callback, CourseChatStatusCallback):
            # If it's not the right type, we need to handle this gracefully
            # For now, we'll use the base callback and cast it
            callback = cast(CourseChatStatusCallback, state.callback)

        tool_list: list[Callable] = [
            create_tool_get_course_details(state.dto.course, callback),
        ]

        if state.dto.course.exercises:
            tool_list.append(
                create_tool_get_exercise_list(state.dto.course.exercises, callback)
            )
            tool_list.append(
                create_tool_get_exercise_problem_statement(
                    state.dto.course.exercises, callback
                )
            )

        if (
            state.dto.metrics
            and state.dto.metrics.exercise_metrics
            and state.dto.course.exercises
        ):
            tool_list.append(
                create_tool_get_student_exercise_metrics(state.dto.metrics, callback)
            )

        if state.dto.course.competencies and len(state.dto.course.competencies) > 0:
            tool_list.append(
                create_tool_get_competency_list(
                    state.dto.course.competencies, state.dto.metrics, callback
                )
            )

        if allow_lecture_tool:
            self.lecture_retriever = LectureRetrieval(state.db.client)
            tool_list.append(
                create_tool_lecture_content_retrieval(
                    self.lecture_retriever,
                    state.dto.course.id,
                    state.dto.settings.artemis_base_url if state.dto.settings else "",
                    callback,
                    query_text,
                    state.message_history,
                    getattr(state, "lecture_content_storage", {}),
                )
            )

        if allow_faq_tool:
            self.faq_retriever = FaqRetrieval(state.db.client)
            tool_list.append(
                create_tool_faq_content_retrieval(
                    self.faq_retriever,
                    state.dto.course.id,
                    state.dto.course.name,
                    state.dto.settings.artemis_base_url if state.dto.settings else "",
                    callback,
                    query_text,
                    state.message_history,
                    getattr(state, "faq_storage", {}),
                )
            )

        if allow_memiris_tool and state.memiris_wrapper:
            tool_list.append(
                state.memiris_wrapper.create_tool_memory_search(
                    getattr(state, "accessed_memory_storage", [])
                )
            )
            tool_list.append(
                state.memiris_wrapper.create_tool_find_similar_memories(
                    getattr(state, "accessed_memory_storage", [])
                )
            )

        return tool_list

    def build_system_message(
        self,
        state: AgentPipelineExecutionState[
            CourseChatPipelineExecutionDTO, CourseChatVariant
        ],
    ) -> str:
        """
        Return a system message for the chat prompt.

        Returns:
            str: The system message content
        """
        # Get tool permissions
        allow_lecture_tool = should_allow_lecture_tool(state.db, state.dto.course.id)
        allow_faq_tool = should_allow_faq_tool(state.db, state.dto.course.id)
        allow_memiris_tool = bool(
            state.dto.user
            and state.dto.user.memiris_enabled
            and state.memiris_wrapper
            and state.memiris_wrapper.has_memories()
        )

        # Format custom instructions
        custom_instructions_formatted = format_custom_instructions(
            state.dto.custom_instructions or ""
        )

        # Determine metrics availability
        metrics_enabled = (
            state.dto.metrics
            and state.dto.course.competencies
            and state.dto.course.student_analytics_dashboard_enabled
        )

        # Prepare template context
        template_context = {
            "current_date": datetime_to_string(datetime.now(tz=pytz.UTC)),
            "has_competencies": bool(state.dto.course.competencies),
            "has_exercises": bool(state.dto.course.exercises),
            "allow_lecture_tool": allow_lecture_tool,
            "allow_faq_tool": allow_faq_tool,
            "allow_memiris_tool": allow_memiris_tool,
            "metrics_enabled": metrics_enabled,
            "has_chat_history": bool(state.message_history),
            "event": self.event,
            "custom_instructions": custom_instructions_formatted,
            "course_name": (
                state.dto.course.name
                if state.dto.course and state.dto.course.name
                else "the course"
            ),
        }

        # Handle JOL event specific data
        if self.event == "jol" and state.dto.event_payload:
            event_payload = CompetencyJolDTO.model_validate(
                state.dto.event_payload.event
            )
            comp = next(
                (
                    c
                    for c in state.dto.course.competencies
                    if c.id == event_payload.competency_id
                ),
                None,
            )

            # Handle potential None values for competency progress and confidence
            competency_progress = event_payload.competency_progress or 0.0
            competency_confidence = event_payload.competency_confidence or 0.0

            template_context["jol"] = json.dumps(
                {
                    "value": event_payload.jol_value,
                    "competency_mastery": get_mastery(
                        competency_progress,
                        competency_confidence,
                    ),
                }
            )
            template_context["competency"] = comp.model_dump_json() if comp else "{}"

        # Render the complete system prompt
        complete_system_prompt = self.system_prompt_template.render(template_context)

        return complete_system_prompt

    def get_agent_params(
        self,
        state: AgentPipelineExecutionState[
            CourseChatPipelineExecutionDTO, CourseChatVariant
        ],
    ) -> dict[str, Any]:
        """
        Return the parameter dict passed to the agent executor.

        Returns:
            dict[str, Any]: Parameters for the agent executor
        """
        return {}

    def get_memiris_tenant(self, dto: CourseChatPipelineExecutionDTO) -> str:
        """
        Return the Memiris tenant identifier for the current user.

        Returns:
            str: The tenant identifier
        """
        if not dto.user:
            raise ValueError("User is required for memiris tenant")
        return get_tenant_for_user(dto.user.id)

    # ========================================
    # === CAN override (optional methods) ===
    # ========================================

    def on_agent_step(
        self,
        state: AgentPipelineExecutionState[
            CourseChatPipelineExecutionDTO, CourseChatVariant
        ],
        step: dict[str, Any],
    ) -> None:
        """
        Handle each agent execution step.

        Args:
            state: The current pipeline execution state.
            step: The current step information.
        """
        # Update progress
        if step.get("intermediate_steps"):
            state.callback.in_progress("Thinking ...")

    def post_agent_hook(
        self,
        state: AgentPipelineExecutionState[
            CourseChatPipelineExecutionDTO, CourseChatVariant
        ],
    ) -> str:
        """
        Post-processing after agent execution including citations and suggestions.

        Returns:
            str: The final result
        """
        # Process citations if we have them
        if hasattr(state, "lecture_content_storage") and hasattr(state, "faq_storage"):
            state.result = self._process_citations(
                state,
                state.result,
                state.lecture_content_storage,
                state.faq_storage,
                state.dto,
                state.variant,
            )

        # Generate suggestions
        suggestions = self._generate_suggestions(state, state.result, state.dto)

        state.callback.done(
            "Response created",
            final_result=state.result,
            tokens=state.tokens,
            accessed_memories=getattr(state, "accessed_memory_storage", []),
            suggestions=suggestions,
        )

        return state.result

    # ========================================
    # === Private helper methods ===
    # ========================================

    def _process_citations(
        self,
        state: AgentPipelineExecutionState[
            CourseChatPipelineExecutionDTO, CourseChatVariant
        ],
        output: str,
        lecture_content_storage: dict[str, Any],
        faq_storage: dict[str, Any],
        dto: CourseChatPipelineExecutionDTO,
        variant: CourseChatVariant,
    ) -> str:
        """
        Process citations for lecture content and FAQs.

        Args:
            state: The current pipeline execution state
            output: The agent's output
            lecture_content_storage: Storage for lecture content
            faq_storage: Storage for FAQ content
            dto: The pipeline execution DTO
            variant: The variant configuration

        Returns:
            str: The output with citations added
        """
        if lecture_content_storage.get("content"):
            base_url = dto.settings.artemis_base_url if dto.settings else ""
            output = self.citation_pipeline(
                lecture_content_storage["content"],
                output,
                InformationType.PARAGRAPHS,
                variant=variant.id,
                base_url=base_url,
            )
        if hasattr(self.citation_pipeline, "tokens") and self.citation_pipeline.tokens:
            for token in self.citation_pipeline.tokens:
                self._track_tokens(state, token)

        if faq_storage.get("faqs"):
            base_url = dto.settings.artemis_base_url if dto.settings else ""
            output = self.citation_pipeline(
                faq_storage["faqs"],
                output,
                InformationType.FAQS,
                variant=variant.id,
                base_url=base_url,
            )

        return output

    def _generate_suggestions(
        self,
        state: AgentPipelineExecutionState[
            CourseChatPipelineExecutionDTO, CourseChatVariant
        ],
        output: str,
        dto: CourseChatPipelineExecutionDTO,
    ) -> Optional[Any]:
        """
        Generate interaction suggestions based on the output.

        Args:
            state: The current pipeline execution state
            output: The agent's output
            dto: The pipeline execution DTO

        Returns:
            The generated suggestions or None if generation failed
        """
        try:
            if output:
                suggestion_dto = InteractionSuggestionPipelineExecutionDTO()
                suggestion_dto.chat_history = dto.chat_history
                suggestion_dto.last_message = output
                suggestions = self.suggestion_pipeline(suggestion_dto)

                if self.suggestion_pipeline.tokens is not None:
                    self._track_tokens(state, self.suggestion_pipeline.tokens)

                return suggestions
            else:
                # This should never happen but whatever
                logger.warning("No output generated, skipping suggestion generation")
                return None
        except Exception as e:
            logger.error(
                "An error occurred while running the course chat interaction suggestion pipeline",
                exc_info=e,
            )
            traceback.print_exc()
            return None

    @traceable(name="Course Chat Pipeline")
    def __call__(
        self,
        dto: CourseChatPipelineExecutionDTO,
        variant: CourseChatVariant,
        callback: CourseChatStatusCallback,
    ):
        """
        Run the course chat pipeline.

        Args:
            dto: The pipeline execution data transfer object
            variant: The variant configuration
            callback: The status callback
        """
        try:
            logger.info("Running course chat pipeline...")

            # Call the parent __call__ method which handles the complete execution
            super().__call__(dto, variant, callback)

<<<<<<< HEAD
            # Build prompt and agent
            agent_executor, self.prompt = self._build_prompt_and_agent(
                system_prompt_parts,
                agent_specific_primary_instruction,
                system_message_additions,
                custom_instructions_formatted,
                chat_history_lc_messages,
                tool_list,
            )

            # Execute agent
            output = self._execute_agent(agent_executor, params)

            # Process citations
            output = self._process_citations(
                output, lecture_content_storage, faq_storage, dto
            )
            # Generate a session title if this is the first student message
            session_title = None
            if output and len(dto.chat_history) in (1, 2):
                first_user_message = dto.chat_history[0].contents[0].text_content
                # If Iris sent the first message, user message will be second one
                if len(dto.chat_history) == 2:
                    first_user_message = dto.chat_history[1].contents[0].text_content
                session_title = generate_session_title(
                    first_user_message,
                    output,
                    self.tokens,
                    self.session_title_pipeline,
                )
                if session_title is None:
                    self.callback.error("Generating session title failed.")
            kwargs = {}
            if session_title is not None:
                kwargs["session_title"] = session_title
            # Complete main process
            self.callback.done(
                "Response created",
                final_result=output,
                tokens=self.tokens,
                accessed_memories=accessed_memory_storage,
                **kwargs,
            )

            # Generate suggestions (this is currently skipped)
            # self._generate_suggestions(output, dto)

            # Wait for memory creation to finish
            if dto.user.memiris_enabled:
                self.callback.in_progress("Waiting for memory creation to finish ...")
                # noinspection PyUnboundLocalVariable
                memory_creation_thread.join()
                self.callback.done(
                    "Memory creation finished.",
                    created_memories=memory_creation_storage,
                )
            else:
                self.callback.skip(
                    "Memory creation is disabled.",
                )
=======
>>>>>>> f4f43904
        except Exception as e:
            logger.error(
                "An error occurred while running the course chat pipeline",
                exc_info=e,
            )
            traceback.print_exc()
            callback.error(
                "An error occurred while running the course chat pipeline.",
                tokens=[],
            )

    @classmethod
    def get_variants(cls) -> List[CourseChatVariant]:  # type: ignore[override]
        """
        Get available variants for the course chat pipeline.

        Returns:
            List[CourseChatVariant]: List of available variants
        """
        return [
            CourseChatVariant(
                variant_id="default",
                name="Default",
                description="Uses a smaller model for faster and cost-efficient responses.",
                agent_model="gpt-4.1-mini",
                citation_model="gpt-4.1-mini",
            ),
            CourseChatVariant(
                variant_id="advanced",
                name="Advanced",
                description="Uses a larger chat model, balancing speed and quality.",
                agent_model="gpt-4.1",
                citation_model="gpt-4.1-mini",
            ),
        ]<|MERGE_RESOLUTION|>--- conflicted
+++ resolved
@@ -42,11 +42,6 @@
 from ..shared.utils import (
     datetime_to_string,
     format_custom_instructions,
-<<<<<<< HEAD
-    generate_session_title,
-    generate_structured_tools_from_functions,
-=======
->>>>>>> f4f43904
 )
 from .interaction_suggestion_pipeline import (
     InteractionSuggestionPipeline,
@@ -62,14 +57,7 @@
     Course chat pipeline that answers course related questions from students.
     """
 
-<<<<<<< HEAD
-    llm: IrisLangchainChatModel
-    llm_small: IrisLangchainChatModel
-    pipeline: Runnable
-    lecture_pipeline: LectureChatPipeline
     session_title_pipeline: SessionTitleGenerationPipeline
-=======
->>>>>>> f4f43904
     suggestion_pipeline: InteractionSuggestionPipeline
     citation_pipeline: CitationPipeline
     lecture_retriever: Optional[LectureRetrieval]
@@ -92,31 +80,10 @@
 
         self.event = event
 
-<<<<<<< HEAD
-        # Set the langchain chat model
-        completion_args = CompletionArguments(temperature=0.5, max_tokens=2000)
-
-        if variant == "advanced":
-            model = "gpt-4.1"
-        else:
-            model = "gpt-4.1-mini"
-
-        self.llm = IrisLangchainChatModel(
-            request_handler=ModelVersionRequestHandler(version=model),
-            completion_args=completion_args,
-        )
-
-        self.callback = callback
-
-        self.db = VectorDatabase()
-        self.lecture_retriever = LectureRetrieval(self.db.client)
-        self.faq_retriever = FaqRetrieval(self.db.client)
-        self.session_title_pipeline = SessionTitleGenerationPipeline()
-=======
         # Initialize retrievers and pipelines (db will be created in abstract pipeline)
         self.lecture_retriever = None
         self.faq_retriever = None
->>>>>>> f4f43904
+        self.session_title_pipeline = SessionTitleGenerationPipeline()
         self.suggestion_pipeline = InteractionSuggestionPipeline(variant="course")
         self.citation_pipeline = CitationPipeline()
 
@@ -426,8 +393,15 @@
                 state.variant,
             )
 
+        # Generate title
+        session_title = self._generate_session_title(state, state.result, state.dto)
+
         # Generate suggestions
         suggestions = self._generate_suggestions(state, state.result, state.dto)
+
+        kwargs = {}
+        if session_title is not None:
+            kwargs["session_title"] = session_title
 
         state.callback.done(
             "Response created",
@@ -435,6 +409,7 @@
             tokens=state.tokens,
             accessed_memories=getattr(state, "accessed_memory_storage", []),
             suggestions=suggestions,
+            **kwargs,
         )
 
         return state.result
@@ -500,7 +475,7 @@
         ],
         output: str,
         dto: CourseChatPipelineExecutionDTO,
-    ) -> Optional[Any]:
+    ) -> Optional[str]:
         """
         Generate interaction suggestions based on the output.
 
@@ -535,6 +510,51 @@
             traceback.print_exc()
             return None
 
+    def _generate_session_title(
+        self,
+        state: AgentPipelineExecutionState[
+            CourseChatPipelineExecutionDTO, CourseChatVariant
+        ],
+        output: str,
+        dto: CourseChatPipelineExecutionDTO,
+    ) -> Optional[str]:
+        """
+        Generate session title from the first user prompt and the model output.
+
+        Args:
+            state: The current pipeline execution state
+            output: The agent's output
+            dto: The pipeline execution DTO
+
+        Returns:
+            The generated session title or None if not applicable
+        """
+        try:
+            # Generate only the 'first time'
+            # - course chat may start with an Iris greeting (len == 2 once the user sends the first msg)
+            # - or directly with the user's first message (len == 1)
+            if output and len(dto.chat_history) in (1, 2):
+                if len(dto.chat_history) == 1:
+                    first_user_msg = dto.chat_history[0].contents[0].text_content
+                else:
+                    first_user_msg = dto.chat_history[1].contents[0].text_content
+
+                session_title = self.session_title_pipeline(first_user_msg, output)
+
+                if self.session_title_pipeline.tokens is not None:
+                    self._track_tokens(state, self.session_title_pipeline.tokens)
+                if session_title is None:
+                    logger.error("Generating session title failed.")
+                return session_title
+            return None
+        except Exception as e:
+            logger.error(
+                "An error occurred while running the session title generation pipeline",
+                exc_info=e,
+            )
+            traceback.print_exc()
+            return None
+
     @traceable(name="Course Chat Pipeline")
     def __call__(
         self,
@@ -556,69 +576,6 @@
             # Call the parent __call__ method which handles the complete execution
             super().__call__(dto, variant, callback)
 
-<<<<<<< HEAD
-            # Build prompt and agent
-            agent_executor, self.prompt = self._build_prompt_and_agent(
-                system_prompt_parts,
-                agent_specific_primary_instruction,
-                system_message_additions,
-                custom_instructions_formatted,
-                chat_history_lc_messages,
-                tool_list,
-            )
-
-            # Execute agent
-            output = self._execute_agent(agent_executor, params)
-
-            # Process citations
-            output = self._process_citations(
-                output, lecture_content_storage, faq_storage, dto
-            )
-            # Generate a session title if this is the first student message
-            session_title = None
-            if output and len(dto.chat_history) in (1, 2):
-                first_user_message = dto.chat_history[0].contents[0].text_content
-                # If Iris sent the first message, user message will be second one
-                if len(dto.chat_history) == 2:
-                    first_user_message = dto.chat_history[1].contents[0].text_content
-                session_title = generate_session_title(
-                    first_user_message,
-                    output,
-                    self.tokens,
-                    self.session_title_pipeline,
-                )
-                if session_title is None:
-                    self.callback.error("Generating session title failed.")
-            kwargs = {}
-            if session_title is not None:
-                kwargs["session_title"] = session_title
-            # Complete main process
-            self.callback.done(
-                "Response created",
-                final_result=output,
-                tokens=self.tokens,
-                accessed_memories=accessed_memory_storage,
-                **kwargs,
-            )
-
-            # Generate suggestions (this is currently skipped)
-            # self._generate_suggestions(output, dto)
-
-            # Wait for memory creation to finish
-            if dto.user.memiris_enabled:
-                self.callback.in_progress("Waiting for memory creation to finish ...")
-                # noinspection PyUnboundLocalVariable
-                memory_creation_thread.join()
-                self.callback.done(
-                    "Memory creation finished.",
-                    created_memories=memory_creation_storage,
-                )
-            else:
-                self.callback.skip(
-                    "Memory creation is disabled.",
-                )
-=======
->>>>>>> f4f43904
         except Exception as e:
             logger.error(
                 "An error occurred while running the course chat pipeline",
