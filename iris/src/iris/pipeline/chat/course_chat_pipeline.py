--- conflicted
+++ resolved
@@ -27,13 +27,8 @@
     LectureRetrievalDTO,
 )
 from ...llm import (
-<<<<<<< HEAD
-    BasicRequestHandler,
-    CompletionArguments,
-=======
     CompletionArguments,
     ModelVersionRequestHandler,
->>>>>>> e6006d68
 )
 from ...llm.external.model import LanguageModel
 from ...llm.langchain import IrisLangchainChatModel
@@ -62,11 +57,8 @@
 )
 from ..shared.citation_pipeline import CitationPipeline, InformationType
 from ..shared.utils import (
-<<<<<<< HEAD
+    filter_variants_by_available_models,
     format_custom_instructions,
-=======
-    filter_variants_by_available_models,
->>>>>>> e6006d68
     generate_structured_tools_from_functions,
 )
 from .interaction_suggestion_pipeline import (
@@ -116,12 +108,7 @@
         self.event = event
 
         # Set the langchain chat model
-<<<<<<< HEAD
         completion_args = CompletionArguments(temperature=0.5, max_tokens=2000)
-        self.llm_big = IrisLangchainChatModel(
-            request_handler=BasicRequestHandler(model_id="azure-gpt-41"),
-=======
-        completion_args = CompletionArguments(temperature=0.1, max_tokens=2000)
 
         if variant == "advanced":
             model = "gpt-4.1"
@@ -130,18 +117,13 @@
             model = "gpt-4.1-nano"
             model_small = "gpt-4.1-nano"
 
-        self.llm = IrisLangchainChatModel(
+        self.llm_big = IrisLangchainChatModel(
             request_handler=ModelVersionRequestHandler(version=model),
->>>>>>> e6006d68
             completion_args=completion_args,
         )
 
         self.llm_small = IrisLangchainChatModel(
-<<<<<<< HEAD
-            request_handler=BasicRequestHandler(model_id="azure-gpt-41-mini"),
-=======
             request_handler=ModelVersionRequestHandler(version=model_small),
->>>>>>> e6006d68
             completion_args=completion_args,
         )
         self.callback = callback
