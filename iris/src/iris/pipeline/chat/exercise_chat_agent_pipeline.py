import logging
import os
from datetime import datetime
from typing import Any, Callable, List, cast

import pytz
from jinja2 import Environment, FileSystemLoader, select_autoescape
from langchain_core.messages import HumanMessage, SystemMessage
from langchain_core.output_parsers import StrOutputParser
from langchain_core.prompts import ChatPromptTemplate
from langsmith import traceable

from ...common.memiris_setup import get_tenant_for_user
from ...domain import ExerciseChatPipelineExecutionDTO
from ...domain.chat.interaction_suggestion_dto import (
    InteractionSuggestionPipelineExecutionDTO,
)
from ...domain.variant.exercise_chat_variant import ExerciseChatVariant
from ...llm import (
    CompletionArguments,
    ModelVersionRequestHandler,
)
from ...llm.langchain import IrisLangchainChatModel
from ...retrieval.faq_retrieval import FaqRetrieval
from ...retrieval.faq_retrieval_utils import should_allow_faq_tool
from ...retrieval.lecture.lecture_retrieval import LectureRetrieval
from ...retrieval.lecture.lecture_retrieval_utils import should_allow_lecture_tool
from ...tools import (
    create_tool_faq_content_retrieval,
    create_tool_file_lookup,
    create_tool_get_additional_exercise_details,
    create_tool_get_build_logs_analysis,
    create_tool_get_feedbacks,
    create_tool_get_submission_details,
    create_tool_lecture_content_retrieval,
    create_tool_repository_files,
)
from ...web.status.status_update import ExerciseChatStatusCallback
from ..abstract_agent_pipeline import AbstractAgentPipeline, AgentPipelineExecutionState
from ..shared.citation_pipeline import CitationPipeline, InformationType
from ..shared.utils import datetime_to_string, format_custom_instructions
from .code_feedback_pipeline import CodeFeedbackPipeline
from .interaction_suggestion_pipeline import InteractionSuggestionPipeline

logger = logging.getLogger()
logger.setLevel(logging.INFO)


class ExerciseChatAgentPipeline(
    AbstractAgentPipeline[ExerciseChatPipelineExecutionDTO, ExerciseChatVariant]
):
    """
    Exercise chat agent pipeline that answers exercises related questions from students.
    """

    suggestion_pipeline: InteractionSuggestionPipeline
    code_feedback_pipeline: CodeFeedbackPipeline
    citation_pipeline: CitationPipeline
    jinja_env: Environment
    system_prompt_template: Any
    guide_prompt_template: Any

    def __init__(self):
        """
        Initialize the exercise chat agent pipeline.
        """
        super().__init__(implementation_id="exercise_chat_pipeline")

        # Create the pipelines
        self.suggestion_pipeline = InteractionSuggestionPipeline(variant="exercise")
        self.code_feedback_pipeline = CodeFeedbackPipeline()
        self.citation_pipeline = CitationPipeline()

        # Setup Jinja2 template environment
        template_dir = os.path.join(
            os.path.dirname(__file__), "..", "prompts", "templates"
        )
        self.jinja_env = Environment(
            loader=FileSystemLoader(template_dir), autoescape=select_autoescape(["j2"])
        )
        self.system_prompt_template = self.jinja_env.get_template(
            "exercise_chat_system_prompt.j2"
        )
        self.guide_prompt_template = self.jinja_env.get_template(
            "exercise_chat_guide_prompt.j2"
        )

    def __repr__(self):
        return f"{self.__class__.__name__}()"

    def __str__(self):
        return f"{self.__class__.__name__}()"

    @classmethod
    def get_variants(cls) -> List[ExerciseChatVariant]:  # type: ignore[override]
        """
        Get available variants for the exercise chat pipeline.

        Returns:
            List of ExerciseChatVariant instances.
        """
        return [
            ExerciseChatVariant(
                variant_id="default",
                name="Default",
                description="Uses a smaller model for faster and cost-efficient responses.",
                agent_model="gpt-4.1-mini",
                citation_model="gpt-4.1-mini",
            ),
            ExerciseChatVariant(
                variant_id="advanced",
                name="Advanced",
                description="Uses a larger chat model, balancing speed and quality.",
                agent_model="gpt-4.1",
                citation_model="gpt-4.1-mini",
            ),
        ]

    def is_memiris_memory_creation_enabled(
        self,
        state: AgentPipelineExecutionState[
            ExerciseChatPipelineExecutionDTO, ExerciseChatVariant
        ],
    ) -> bool:
        """
        Return True if background memory creation should be enabled for this run.

        Args:
            state: The current pipeline execution state.

        Returns:
            True if memory creation should be enabled, False otherwise.
        """
        return False

    def get_memiris_tenant(self, dto: ExerciseChatPipelineExecutionDTO) -> str:
        """
        Return the Memiris tenant identifier for the current user.

        Args:
            dto: The execution DTO containing user information.

        Returns:
            The tenant identifier string.
        """
        if not dto.user:
            raise ValueError("User is required for memiris tenant")
        return get_tenant_for_user(dto.user.id)

    def get_tools(
        self,
        state: AgentPipelineExecutionState[
            ExerciseChatPipelineExecutionDTO, ExerciseChatVariant
        ],
    ) -> list[Callable]:
        """
        Create and return tools for the agent.

        Args:
            state: The current pipeline execution state.

        Returns:
            List of tool functions for the agent.
        """
        query_text = self.get_text_of_latest_user_message(state)
        callback = cast(ExerciseChatStatusCallback, state.callback)
        dto = state.dto

        # Initialize storage for shared data between tools
        if not hasattr(state, "lecture_content_storage"):
            setattr(state, "lecture_content_storage", {})
        if not hasattr(state, "faq_storage"):
            setattr(state, "faq_storage", {})

        lecture_content_storage = getattr(state, "lecture_content_storage")
        faq_storage = getattr(state, "faq_storage")

        # Build tool list based on available data and permissions
        tool_list: list[Callable] = [
            create_tool_get_submission_details(dto.submission, callback),
            create_tool_get_additional_exercise_details(dto.exercise, callback),
            create_tool_get_build_logs_analysis(dto.submission, callback),
            create_tool_get_feedbacks(dto.submission, callback),
<<<<<<< HEAD
            create_tool_repository_files(dto.submission, callback),
            create_tool_file_lookup(dto.submission, callback),
=======
            create_tool_repository_files(
                dto.submission.repository if dto.submission else None, callback
            ),
            create_tool_file_lookup(
                dto.submission.repository if dto.submission else None, callback
            ),
>>>>>>> f6db90e0
        ]

        # Add lecture content retrieval if available
        if should_allow_lecture_tool(state.db, dto.course.id):
            lecture_retriever = LectureRetrieval(state.db.client)
            tool_list.append(
                create_tool_lecture_content_retrieval(
                    lecture_retriever,
                    dto.course.id,
                    dto.settings.artemis_base_url if dto.settings else "",
                    callback,
                    query_text,
                    state.message_history,
                    lecture_content_storage,
                )
            )

        # Add FAQ retrieval if available
        if should_allow_faq_tool(state.db, dto.course.id):
            faq_retriever = FaqRetrieval(state.db.client)
            tool_list.append(
                create_tool_faq_content_retrieval(
                    faq_retriever,
                    dto.course.id,
                    dto.course.name,
                    dto.settings.artemis_base_url if dto.settings else "",
                    callback,
                    query_text,
                    state.message_history,
                    faq_storage,
                )
            )

        return tool_list

    def build_system_message(
        self,
        state: AgentPipelineExecutionState[
            ExerciseChatPipelineExecutionDTO, ExerciseChatVariant
        ],
    ) -> str:
        """
        Build the system message/prompt for the agent.

        Args:
            state: The current pipeline execution state.

        Returns:
            The system prompt string.
        """
        dto = state.dto
        query = self.get_latest_user_message(state)

        problem_statement: str = dto.exercise.problem_statement if dto.exercise else ""
        exercise_title: str = dto.exercise.name if dto.exercise else ""
        programming_language = (
            dto.exercise.programming_language.lower()
            if dto.exercise and dto.exercise.programming_language
            else ""
        )

        custom_instructions = format_custom_instructions(
            custom_instructions=dto.custom_instructions or ""
        )

        # Build system prompt using Jinja2 template
        template_context = {
            "current_date": datetime_to_string(datetime.now(tz=pytz.UTC)),
            "exercise_title": exercise_title,
            "problem_statement": problem_statement,
            "programming_language": programming_language,
            "event": self.event,
            "has_query": query is not None,
            "has_chat_history": len(state.message_history) > 0,
            "custom_instructions": custom_instructions,
        }

        return self.system_prompt_template.render(template_context)

    def on_agent_step(
        self,
        state: AgentPipelineExecutionState[
            ExerciseChatPipelineExecutionDTO, ExerciseChatVariant
        ],
        step: dict[str, Any],
    ) -> None:
        """
        Handle each agent execution step.

        Args:
            state: The current pipeline execution state.
            step: The current step information.
        """
        # Update progress
        if step.get("intermediate_steps"):
            state.callback.in_progress("Thinking ...")

    def post_agent_hook(
        self,
        state: AgentPipelineExecutionState[
            ExerciseChatPipelineExecutionDTO, ExerciseChatVariant
        ],
    ) -> str:
        """
        Process results after agent execution.

        Args:
            state: The current pipeline execution state.

        Returns:
            The processed result string.
        """
        try:
            # Refine response using guide prompt
            result = self._refine_response(state)

            # Add citations if applicable
            result = self._add_citations(state, result)

            # Generate suggestions
            self._generate_suggestions(state, result)

            state.callback.done("Done!", final_result=result, tokens=state.tokens)

            return result

        except Exception as e:
            logger.error("Error in post agent hook", exc_info=e)
            state.callback.error("Error in processing response")
            return state.result

    def _refine_response(
        self,
        state: AgentPipelineExecutionState[
            ExerciseChatPipelineExecutionDTO, ExerciseChatVariant
        ],
    ) -> str:
        """
        Refine the agent response using the guide prompt.

        Args:
            state: The current pipeline execution state.

        Returns:
            The refined response.
        """
        try:
            state.callback.in_progress("Refining response ...")

            problem_statement = (
                state.dto.exercise.problem_statement if state.dto.exercise else ""
            )
            guide_prompt_rendered = self.guide_prompt_template.render(
                {"problem_statement": problem_statement}
            )

            # Create small LLM for refinement
            completion_args = CompletionArguments(temperature=0.5, max_tokens=2000)
            llm_small = IrisLangchainChatModel(
                request_handler=ModelVersionRequestHandler(version="gpt-4.1-mini"),
                completion_args=completion_args,
            )

            prompt = ChatPromptTemplate.from_messages(
                [
                    SystemMessage(content=guide_prompt_rendered),
                    HumanMessage(content=state.result),
                ]
            )

            guide_response = (prompt | llm_small | StrOutputParser()).invoke({})

            self._track_tokens(state, llm_small.tokens)

            if "!ok!" in guide_response:
                logger.info("Response is ok and not rewritten")
                return state.result
            else:
                logger.info("Response is rewritten")
                return guide_response

        except Exception as e:
            logger.error("Error in refining response", exc_info=e)
            state.callback.error("Error in refining response")
            return state.result

    def _add_citations(
        self,
        state: AgentPipelineExecutionState[
            ExerciseChatPipelineExecutionDTO, ExerciseChatVariant
        ],
        result: str,
    ) -> str:
        """
        Add citations to the response if applicable.

        Args:
            state: The current pipeline execution state.
            result: The current result string.

        Returns:
            The result with citations added.
        """
        try:
            # Add FAQ citations
            faq_storage = getattr(state, "faq_storage", {})
            if faq_storage.get("faqs"):
                state.callback.in_progress("Augmenting response ...")
                base_url = (
                    state.dto.settings.artemis_base_url if state.dto.settings else ""
                )
                result = self.citation_pipeline(
                    faq_storage["faqs"],
                    result,
                    InformationType.FAQS,
                    variant=state.variant.id,
                    base_url=base_url,
                )

            # Add lecture content citations
            lecture_content_storage = getattr(state, "lecture_content_storage", {})
            if lecture_content_storage.get("content"):
                state.callback.in_progress("Augmenting response ...")
                base_url = (
                    state.dto.settings.artemis_base_url if state.dto.settings else ""
                )
                result = self.citation_pipeline(
                    lecture_content_storage["content"],
                    result,
                    InformationType.PARAGRAPHS,
                    variant=state.variant.id,
                    base_url=base_url,
                )

            if (
                hasattr(self.citation_pipeline, "tokens")
                and self.citation_pipeline.tokens
            ):
                for token in self.citation_pipeline.tokens:
                    self._track_tokens(state, token)
            return result

        except Exception as e:
            logger.error("Error adding citations", exc_info=e)
            return result

    def _generate_suggestions(
        self,
        state: AgentPipelineExecutionState[
            ExerciseChatPipelineExecutionDTO, ExerciseChatVariant
        ],
        result: str,
    ) -> None:
        """
        Generate interaction suggestions.

        Args:
            state: The current pipeline execution state.
            result: The final result string.
        """
        try:
            if result:
                suggestion_dto = InteractionSuggestionPipelineExecutionDTO()
                suggestion_dto.chat_history = state.dto.chat_history
                suggestion_dto.last_message = result
                suggestions = self.suggestion_pipeline(suggestion_dto)

                if self.suggestion_pipeline.tokens is not None:
                    self._track_tokens(state, self.suggestion_pipeline.tokens)

                state.callback.done(
                    final_result=None,
                    suggestions=suggestions,
                    tokens=state.tokens,
                )
            else:
                state.callback.skip(
                    "Skipping suggestion generation as no output was generated."
                )

        except Exception as e:
            logger.error("Error generating suggestions", exc_info=e)
            state.callback.error("Generating interaction suggestions failed.")

    @traceable(name="Exercise Chat Agent Pipeline")
    def __call__(
        self,
        dto: ExerciseChatPipelineExecutionDTO,
        variant: ExerciseChatVariant,
        callback: ExerciseChatStatusCallback,
        event: str | None,
    ):
        """
        Execute the pipeline with the provided arguments.

        Args:
            dto: Execution data transfer object.
            variant: The variant configuration to use.
            callback: Status callback for progress updates.
        """
        try:
            logger.info("Running exercise chat pipeline...")

            self.event = event

            # Delegate to parent class for standardized execution
            super().__call__(dto, variant, callback)

        except Exception as e:
            logger.error("Error in exercise chat pipeline", exc_info=e)
            callback.error(
                "An error occurred while running the exercise chat pipeline."
            )<|MERGE_RESOLUTION|>--- conflicted
+++ resolved
@@ -181,17 +181,12 @@
             create_tool_get_additional_exercise_details(dto.exercise, callback),
             create_tool_get_build_logs_analysis(dto.submission, callback),
             create_tool_get_feedbacks(dto.submission, callback),
-<<<<<<< HEAD
-            create_tool_repository_files(dto.submission, callback),
-            create_tool_file_lookup(dto.submission, callback),
-=======
             create_tool_repository_files(
                 dto.submission.repository if dto.submission else None, callback
             ),
             create_tool_file_lookup(
                 dto.submission.repository if dto.submission else None, callback
             ),
->>>>>>> f6db90e0
         ]
 
         # Add lecture content retrieval if available
