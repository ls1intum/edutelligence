--- conflicted
+++ resolved
@@ -1,7 +1,8 @@
 import logging
 import os
+import traceback
 from datetime import datetime
-from typing import Any, Callable, List, cast
+from typing import Any, Callable, List, Optional, cast
 
 import pytz
 from jinja2 import Environment, FileSystemLoader, select_autoescape
@@ -10,21 +11,12 @@
 from langchain_core.prompts import ChatPromptTemplate
 from langsmith import traceable
 
-<<<<<<< HEAD
 from iris.pipeline.session_title_generation_pipeline import (
     SessionTitleGenerationPipeline,
 )
 
-from ...common.message_converters import (
-    convert_iris_message_to_langchain_human_message,
-)
-from ...common.pipeline_enum import PipelineEnum
-from ...common.pyris_message import IrisMessageRole, PyrisMessage
-from ...domain import ExerciseChatPipelineExecutionDTO, FeatureDTO
-=======
 from ...common.memiris_setup import get_tenant_for_user
 from ...domain import ExerciseChatPipelineExecutionDTO
->>>>>>> f4f43904
 from ...domain.chat.interaction_suggestion_dto import (
     InteractionSuggestionPipelineExecutionDTO,
 )
@@ -51,16 +43,7 @@
 from ...web.status.status_update import ExerciseChatStatusCallback
 from ..abstract_agent_pipeline import AbstractAgentPipeline, AgentPipelineExecutionState
 from ..shared.citation_pipeline import CitationPipeline, InformationType
-<<<<<<< HEAD
-from ..shared.utils import (
-    filter_variants_by_available_models,
-    format_custom_instructions,
-    generate_session_title,
-    generate_structured_tools_from_functions,
-)
-=======
 from ..shared.utils import datetime_to_string, format_custom_instructions
->>>>>>> f4f43904
 from .code_feedback_pipeline import CodeFeedbackPipeline
 from .interaction_suggestion_pipeline import InteractionSuggestionPipeline
 
@@ -75,36 +58,7 @@
     Exercise chat agent pipeline that answers exercises related questions from students.
     """
 
-<<<<<<< HEAD
-    def map_message_role(role: IrisMessageRole) -> str:
-        if role == IrisMessageRole.SYSTEM:
-            return "System"
-        elif role == IrisMessageRole.ASSISTANT:
-            return "AI Tutor"
-        elif role == IrisMessageRole.USER:
-            return "Student"
-        else:
-            return "Unknown"
-
-    return "\n\n".join(
-        [
-            f"{map_message_role(message.sender)} {"" if not message.sent_at else f"at {message.sent_at.strftime(
-                "%Y-%m-%d %H:%M:%S")}"}: {message.contents[0].text_content}"
-            for message in chat_history
-        ]
-    )
-
-
-class ExerciseChatAgentPipeline(Pipeline):
-    """Exercise chat agent pipeline that answers exercises related questions from students."""
-
-    llm: IrisLangchainChatModel
-    llm_small: IrisLangchainChatModel
-    pipeline: Runnable
-    callback: ExerciseChatStatusCallback
     session_title_pipeline: SessionTitleGenerationPipeline
-=======
->>>>>>> f4f43904
     suggestion_pipeline: InteractionSuggestionPipeline
     code_feedback_pipeline: CodeFeedbackPipeline
     citation_pipeline: CitationPipeline
@@ -119,11 +73,7 @@
         super().__init__(implementation_id="exercise_chat_pipeline")
 
         # Create the pipelines
-<<<<<<< HEAD
-        self.db = VectorDatabase()
         self.session_title_pipeline = SessionTitleGenerationPipeline()
-=======
->>>>>>> f4f43904
         self.suggestion_pipeline = InteractionSuggestionPipeline(variant="exercise")
         self.code_feedback_pipeline = CodeFeedbackPipeline()
         self.citation_pipeline = CitationPipeline()
@@ -363,10 +313,22 @@
             # Add citations if applicable
             result = self._add_citations(state, result)
 
+            # Generate title
+            session_title = self._generate_session_title(state, result, state.dto)
+
             # Generate suggestions
             self._generate_suggestions(state, result)
 
-            state.callback.done("Done!", final_result=result, tokens=state.tokens)
+            kwargs = {}
+            if session_title is not None:
+                kwargs["session_title"] = session_title
+
+            state.callback.done(
+                "Done!",
+                final_result=result,
+                tokens=state.tokens,
+                **kwargs,
+            )
 
             return result
 
@@ -413,22 +375,6 @@
                     HumanMessage(content=state.result),
                 ]
             )
-<<<<<<< HEAD
-            # Determine the agent prompt based on the event.
-            # An event parameter might indicate that a
-            # specific event is triggered, such as a build failure or stalled progress.
-            if self.event == "build_failed":
-                agent_prompt = tell_build_failed_system_prompt
-            elif self.event == "progress_stalled":
-                agent_prompt = tell_progress_stalled_system_prompt
-            else:
-                agent_prompt = (
-                    tell_begin_agent_prompt
-                    if query is not None
-                    else no_chat_history_prompt
-                )
-=======
->>>>>>> f4f43904
 
             guide_response = (prompt | llm_small | StrOutputParser()).invoke({})
 
@@ -535,59 +481,51 @@
                     suggestions=suggestions,
                     tokens=state.tokens,
                 )
-<<<<<<< HEAD
-                traceback.print_exc()
-                self.callback.error("Error in refining response")
-            # Generate a session title if this is the first student message
-            if out and len(dto.chat_history) == 1:
-                session_title = generate_session_title(
-                    dto.chat_history[0].contents[0].text_content,
-                    out,
-                    self.tokens,
-                    self.session_title_pipeline,
-                )
-                if session_title is None:
-                    self.callback.error("Generating session title failed.")
-                if session_title is not None:
-                    self.callback.done(
-                        final_result=None,
-                        session_title=session_title,
-                        tokens=self.tokens,
-                    )
-            try:
-                if out:
-                    suggestion_dto = InteractionSuggestionPipelineExecutionDTO()
-                    suggestion_dto.chat_history = dto.chat_history
-                    suggestion_dto.last_message = out
-                    suggestions = self.suggestion_pipeline(suggestion_dto)
-                    if self.suggestion_pipeline.tokens is not None:
-                        tokens = [self.suggestion_pipeline.tokens]
-                    else:
-                        tokens = []
-                    self.callback.done(
-                        final_result=None,
-                        suggestions=suggestions,
-                        tokens=tokens,
-                    )
-                else:
-                    # This should never happen but whatever
-                    self.callback.skip(
-                        "Skipping suggestion generation as no output was generated."
-                    )
-            except Exception as e:
-                logger.error(
-                    "An error occurred while running the course chat interaction suggestion pipeline",
-                    exc_info=e,
-=======
             else:
                 state.callback.skip(
                     "Skipping suggestion generation as no output was generated."
->>>>>>> f4f43904
                 )
 
         except Exception as e:
             logger.error("Error generating suggestions", exc_info=e)
             state.callback.error("Generating interaction suggestions failed.")
+
+    def _generate_session_title(
+        self,
+        state: AgentPipelineExecutionState[
+            ExerciseChatPipelineExecutionDTO, ExerciseChatVariant
+        ],
+        output: str,
+        dto: ExerciseChatPipelineExecutionDTO,
+    ) -> Optional[str]:
+        """
+        Generate session title from the first user prompt and the model output.
+
+        Args:
+            state: The current pipeline execution state
+            output: The agent's output
+            dto: The pipeline execution DTO
+
+        Returns:
+            The generated session title or None if not applicable
+        """
+        try:
+            if output and len(dto.chat_history) == 1:
+                first_user_msg = dto.chat_history[0].contents[0].text_content
+                session_title = self.session_title_pipeline(first_user_msg, output)
+                if self.session_title_pipeline.tokens is not None:
+                    self._track_tokens(state, self.session_title_pipeline.tokens)
+                if session_title is None:
+                    logger.error("Generating session title failed.")
+                return session_title
+            return None
+        except Exception as e:
+            logger.error(
+                "An error occurred while running the session title generation pipeline",
+                exc_info=e,
+            )
+            traceback.print_exc()
+            return None
 
     @traceable(name="Exercise Chat Agent Pipeline")
     def __call__(
