# Dockerfile to build a container image for a Python 3.12 FastAPI application
<<<<<<< HEAD
FROM python:3.12.2-slim
=======
FROM python:3.12.3-slim
>>>>>>> d9a8f265

# Set the working directory in the container
WORKDIR /app

# Copy the dependencies file to the working directory
COPY requirements.txt .

# Install any dependencies
RUN pip install --no-cache-dir -r requirements.txt

# Copy the content of the local src directory to the working directory
COPY app/ ./app

# Specify the command to run on container start
CMD ["uvicorn", "app.main:app", "--host", "0.0.0.0", "--port", "8000"]<|MERGE_RESOLUTION|>--- conflicted
+++ resolved
@@ -1,9 +1,5 @@
 # Dockerfile to build a container image for a Python 3.12 FastAPI application
-<<<<<<< HEAD
-FROM python:3.12.2-slim
-=======
 FROM python:3.12.3-slim
->>>>>>> d9a8f265
 
 # Set the working directory in the container
 WORKDIR /app
