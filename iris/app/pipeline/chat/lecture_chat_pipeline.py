import logging
from typing import List

from langchain_core.output_parsers import StrOutputParser
from langchain_core.prompts import (
    ChatPromptTemplate,
    SystemMessagePromptTemplate,
)
from langchain_core.runnables import Runnable
from langsmith import traceable

from ..shared.citation_pipeline import CitationPipeline
from ...common.message_converters import convert_iris_message_to_langchain_message
from ...common.pyris_message import PyrisMessage
from ...domain.chat.lecture_chat.lecture_chat_pipeline_execution_dto import (
    LectureChatPipelineExecutionDTO,
)
from ...domain.retrieval.lecture.lecture_retrieval_dto import LectureRetrievalDTO
from ...llm import CapabilityRequestHandler, RequirementList
from app.common.PipelineEnum import PipelineEnum
from app.retrieval.lecture.lecture_page_chunk_retrieval import LecturePageChunkRetrieval
<<<<<<< HEAD
=======
from ...retrieval.lecture.lecture_retrieval import LectureRetrieval
>>>>>>> ce71f09e
from ...vector_database.database import VectorDatabase
from ...vector_database.lecture_unit_page_chunk_schema import LectureUnitPageChunkSchema

from ...llm import CompletionArguments
from ...llm.langchain import IrisLangchainChatModel

from ..pipeline import Pipeline
from ...web.status.status_update import LectureChatCallback

logger = logging.getLogger(__name__)


def chat_history_system_prompt():
    """
    Returns the system prompt for the chat history
    """
    return """This is the chat history of your conversation with the student so far. Read it so you
    know what already happened, but never re-use any message you already wrote. Instead, always write new and original
    responses. The student can reference the messages you've already written."""


def lecture_initial_prompt():
    """
    Returns the initial prompt for the lecture chat
    """
    return """You're Iris, the AI programming tutor integrated into Artemis, the online learning platform of the
     Technical University of Munich (TUM). You are a guide and an educator. Your main goal is to answer the student's
     questions about the lectures. To provide the best possible answer, the following relevant lecture content is
     provided to you: lecture slides, lecture transcriptions, and lecture segments. Lecture segments contain a
     combined summary of a section of lecture slides and transcription content.
     student's question. If the context provided to you is not enough to formulate an answer to the student question
     you can simply ask the student to elaborate more on his question. Use only the parts of the context provided for
     you that is relevant to the student's question. If the user greets you greet him back,
      and ask him how you can help.
     Always formulate your answer in the same language as the user's language.
     """


class LectureChatPipeline(Pipeline):
    llm: IrisLangchainChatModel
    pipeline: Runnable
    prompt: ChatPromptTemplate
    callback: LectureChatCallback

    def __init__(
        self,
        callback: LectureChatCallback,
        dto: LectureChatPipelineExecutionDTO,
        variant: str,
    ):
        super().__init__(implementation_id="lecture_chat_pipeline")
        # Set the langchain chat model
        request_handler = CapabilityRequestHandler(
            requirements=RequirementList(
                gpt_version_equivalent=4.5,
                context_length=16385,
                privacy_compliance=True,
            )
        )

        self.callback = callback
        self.dto = dto
        self.variant = variant

        completion_args = CompletionArguments(temperature=0, max_tokens=2000)
        self.llm = IrisLangchainChatModel(
            request_handler=request_handler, completion_args=completion_args
        )
        # Create the pipelines
        self.db = VectorDatabase()
        self.retriever = LecturePageChunkRetrieval(self.db.client)
        self.pipeline = self.llm | StrOutputParser()
        self.citation_pipeline = CitationPipeline()
        self.tokens = []

    def __repr__(self):
        return f"{self.__class__.__name__}(llm={self.llm})"

    def __str__(self):
        return f"{self.__class__.__name__}(llm={self.llm})"

    @traceable(name="Lecture Chat Pipeline")
    def __call__(self, dto: LectureChatPipelineExecutionDTO):
        """
        Runs the pipeline
        :param dto:  execution data transfer object
        """
        self.prompt = ChatPromptTemplate.from_messages(
            [
                ("system", lecture_initial_prompt()),
                ("system", chat_history_system_prompt()),
            ]
        )
        logger.info("Running lecture chat pipeline...")
        history: List[PyrisMessage] = dto.chat_history[:-1]
        query: PyrisMessage = dto.chat_history[-1]

        self._add_conversation_to_prompt(history, query)

        self.lecture_content = self.retriever(
            query=query.contents[0].text_content,
            course_id=dto.course_id,
            chat_history=history,
            lecture_id=dto.lecture_id,
            lecture_unit_id=dto.lecture_unit_id,
            base_url=dto.settings.artemis_base_url,
        )
        print(f"content retrieved: {self.lecture_content}")
        self._add_lecture_content_to_prompt(self.lecture_content)
        prompt_val = self.prompt.format_messages()
        self.prompt = ChatPromptTemplate.from_messages(prompt_val)
        try:
            response = (self.prompt | self.pipeline).invoke({})
            self._append_tokens(self.llm.tokens, PipelineEnum.IRIS_CHAT_LECTURE_MESSAGE)
            print(f"conetnet: {self.lecture_content}")
            response_with_citation = self.citation_pipeline(
                self.lecture_content, response
            )
            self.tokens.extend(self.citation_pipeline.tokens)
            logger.info(f"Response from lecture chat pipeline: {response_with_citation}")
            self.callback.done(
                "Response created",
                final_result=response_with_citation,
                tokens=self.tokens,
            )
        except Exception as e:
            self.callback.error(
                "Generating interaction suggestions failed.",
                exception=e,
                tokens=self.tokens,
            )
            raise e

    def _add_conversation_to_prompt(
        self,
        chat_history: List[PyrisMessage],
        user_question: PyrisMessage,
    ):
        """
        Adds the chat history and user question to the prompt
            :param chat_history: The chat history
            :param user_question: The user question
            :return: The prompt with the chat history
        """
        if chat_history is not None and len(chat_history) > 0:
            chat_history_messages = [
                convert_iris_message_to_langchain_message(message)
                for message in chat_history
            ]
            self.prompt += chat_history_messages
            self.prompt += SystemMessagePromptTemplate.from_template(
                "Now, consider the student's newest and latest input:"
            )
        self.prompt += convert_iris_message_to_langchain_message(user_question)

    def _add_lecture_content_to_prompt(self, lecture_content: LectureRetrievalDTO):
        """
        Adds the relevant chunks of the lecture to the prompt
        :param lecture_content: The retrieved lecture parts
        """

        # Page chunk content
        self.prompt += SystemMessagePromptTemplate.from_template(
            "Next you will find the relevant lecture slide content:\n"
        )
<<<<<<< HEAD
        for i, chunk in enumerate(retrieved_lecture_chunks):
            text_content_msg = f" \n {chunk.get(LectureUnitPageChunkSchema.PAGE_TEXT_CONTENT.value)} \n"
=======
        for i, chunk in enumerate(lecture_content.lecture_unit_page_chunks):
            text_content_msg = f" \n {chunk.page_text_content} \n"
            text_content_msg = text_content_msg.replace("{", "{{").replace("}", "}}")
            self.prompt += SystemMessagePromptTemplate.from_template(text_content_msg)

        # Transcription content
        self.prompt += SystemMessagePromptTemplate.from_template(
            "Next you will find the relevant lecture transcription content:\n"
        )
        for i, chunk in enumerate(lecture_content.lecture_transcriptions):
            text_content_msg = f" \n {chunk.segment_text} \n"
>>>>>>> ce71f09e
            text_content_msg = text_content_msg.replace("{", "{{").replace("}", "}}")
            self.prompt += SystemMessagePromptTemplate.from_template(text_content_msg)

        # Segment summaries
        self.prompt += SystemMessagePromptTemplate.from_template(
            "Next you will find the relevant lecture chunks which are summaries of one lecture slide combined with the corresponding lecture transcription:\n"
        )
        for i, chunk in enumerate(lecture_content.lecture_unit_segments):
            text_content_msg = f" \n {chunk.segment_summary} \n"
            text_content_msg = text_content_msg.replace("{", "{{").replace("}", "}}")
            self.prompt += SystemMessagePromptTemplate.from_template(text_content_msg)

        self.prompt += SystemMessagePromptTemplate.from_template(
            "USE ONLY THE CONTENT YOU NEED TO ANSWER THE QUESTION:\n"
        )<|MERGE_RESOLUTION|>--- conflicted
+++ resolved
@@ -19,10 +19,7 @@
 from ...llm import CapabilityRequestHandler, RequirementList
 from app.common.PipelineEnum import PipelineEnum
 from app.retrieval.lecture.lecture_page_chunk_retrieval import LecturePageChunkRetrieval
-<<<<<<< HEAD
-=======
 from ...retrieval.lecture.lecture_retrieval import LectureRetrieval
->>>>>>> ce71f09e
 from ...vector_database.database import VectorDatabase
 from ...vector_database.lecture_unit_page_chunk_schema import LectureUnitPageChunkSchema
 
@@ -188,10 +185,6 @@
         self.prompt += SystemMessagePromptTemplate.from_template(
             "Next you will find the relevant lecture slide content:\n"
         )
-<<<<<<< HEAD
-        for i, chunk in enumerate(retrieved_lecture_chunks):
-            text_content_msg = f" \n {chunk.get(LectureUnitPageChunkSchema.PAGE_TEXT_CONTENT.value)} \n"
-=======
         for i, chunk in enumerate(lecture_content.lecture_unit_page_chunks):
             text_content_msg = f" \n {chunk.page_text_content} \n"
             text_content_msg = text_content_msg.replace("{", "{{").replace("}", "}}")
@@ -203,7 +196,6 @@
         )
         for i, chunk in enumerate(lecture_content.lecture_transcriptions):
             text_content_msg = f" \n {chunk.segment_text} \n"
->>>>>>> ce71f09e
             text_content_msg = text_content_msg.replace("{", "{{").replace("}", "}}")
             self.prompt += SystemMessagePromptTemplate.from_template(text_content_msg)
 
