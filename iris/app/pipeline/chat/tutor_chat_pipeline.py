--- conflicted
+++ resolved
@@ -22,21 +22,17 @@
 from ...domain.data.build_log_entry import BuildLogEntryDTO
 from ...domain.data.feedback_dto import FeedbackDTO
 from ..prompts.iris_tutor_chat_prompts import (
-    iris_exercise_initial_system_prompt,
+    iris_initial_system_prompt,
     chat_history_system_prompt,
     final_system_prompt,
-    guide_exercise_system_prompt,
+    guide_system_prompt,
 )
 from ...domain import TutorChatPipelineExecutionDTO, LectureChatPipelineExecutionDTO
 from ...domain.data.submission_dto import SubmissionDTO
-<<<<<<< HEAD
-from ...web.status.TutorChatStatusCallback import TutorChatStatusCallback
-=======
 from ...retrieval.lecture_retrieval import LectureRetrieval
 from ...vector_database.database import VectorDatabase
 from ...vector_database.lecture_schema import LectureSchema
 from ...web.status.tutor_chat_status_callback import TutorChatStatusCallback
->>>>>>> e448c4b5
 from .file_selector_pipeline import FileSelectorPipeline
 from ...llm import CompletionArguments
 from ...llm.langchain import IrisLangchainChatModel
@@ -164,7 +160,7 @@
         """
         self.prompt = ChatPromptTemplate.from_messages(
             [
-                ("system", iris_exercise_initial_system_prompt),
+                ("system", iris_initial_system_prompt),
                 ("system", chat_history_system_prompt),
             ]
         )
@@ -237,7 +233,7 @@
             response_draft = (self.prompt | self.pipeline).invoke({})
             self.prompt += AIMessagePromptTemplate.from_template(f"{response_draft}")
             self.prompt += SystemMessagePromptTemplate.from_template(
-                guide_exercise_system_prompt
+                guide_system_prompt
             )
             self.tutor_chat_response = (self.prompt | self.pipeline).invoke({})
         except Exception as e:
