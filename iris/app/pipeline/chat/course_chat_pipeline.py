import json
import logging
import traceback
import typing
from datetime import datetime
from typing import List, Optional, Union

import pytz
from langchain.agents import create_tool_calling_agent, AgentExecutor
from langchain_core.messages import SystemMessage
from langchain_core.output_parsers import JsonOutputParser
from langchain_core.prompts import (
    ChatPromptTemplate,
)
from langchain_core.runnables import Runnable
from langsmith import traceable
from weaviate.collections.classes.filters import Filter

from .interaction_suggestion_pipeline import (
    InteractionSuggestionPipeline,
)
from .lecture_chat_pipeline import LectureChatPipeline
from ..shared.citation_pipeline import CitationPipeline, InformationType
from ..shared.utils import generate_structured_tools_from_functions
from ...common.message_converters import convert_iris_message_to_langchain_message
from ...common.pyris_message import PyrisMessage
from ...domain.data.metrics.competency_jol_dto import CompetencyJolDTO
from ...domain.retrieval.lecture.lecture_retrieval_dto import LectureRetrievalDTO
from ...llm import CapabilityRequestHandler, RequirementList
from ..prompts.iris_course_chat_prompts import (
    tell_iris_initial_system_prompt,
    tell_begin_agent_prompt,
    tell_chat_history_exists_prompt,
    tell_no_chat_history_prompt,
    tell_begin_agent_jol_prompt,
)
from ..prompts.iris_course_chat_prompts_elicit import (
    elicit_iris_initial_system_prompt,
    elicit_begin_agent_prompt,
    elicit_chat_history_exists_prompt,
    elicit_no_chat_history_prompt,
    elicit_begin_agent_jol_prompt,
)
from ...domain import CourseChatPipelineExecutionDTO
from app.common.PipelineEnum import PipelineEnum
from ...retrieval.faq_retrieval import FaqRetrieval
from ...retrieval.faq_retrieval_utils import should_allow_faq_tool, format_faqs
from app.retrieval.lecture.lecture_page_chunk_retrieval import LecturePageChunkRetrieval
<<<<<<< HEAD
from ...retrieval.lecture.lecture_retrieval import LectureRetrieval
from ...vector_database.database import VectorDatabase
from ...vector_database.lecture_unit_page_chunk_schema import LectureUnitPageChunkSchema
from ...vector_database.lecture_unit_schema import LectureUnitSchema
=======
from ...vector_database.database import VectorDatabase
from ...vector_database.lecture_unit_page_chunk_schema import LectureUnitPageChunkSchema
>>>>>>> 861d035b
from ...web.status.status_update import (
    CourseChatStatusCallback,
)
from ...llm import CompletionArguments
from ...llm.langchain import IrisLangchainChatModel

from ..pipeline import Pipeline

logger = logging.getLogger(__name__)


def get_mastery(progress, confidence):
    """
    Calculates a user's mastery level for competency given the progress.

    :param competency_progress: The user's progress
    :return: The mastery level
    """

    return min(100, max(0, round(progress * confidence)))


class CourseChatPipeline(Pipeline):
    """Course chat pipeline that answers course related questions from students."""

    llm_big: IrisLangchainChatModel
    llm_small: IrisLangchainChatModel
    pipeline: Runnable
    lecture_pipeline: LectureChatPipeline
    suggestion_pipeline: InteractionSuggestionPipeline
    citation_pipeline: CitationPipeline
    callback: CourseChatStatusCallback
    prompt: ChatPromptTemplate
    variant: str
    event: str | None
    lecture_content: LectureRetrievalDTO = None
    retrieved_faqs: List[dict] = None

    def __init__(
        self,
        callback: CourseChatStatusCallback,
        variant: str = "default",
        event: str | None = None,
    ):
        super().__init__(implementation_id="course_chat_pipeline")

        self.variant = variant
        self.event = event

        # Set the langchain chat model
        completion_args = CompletionArguments(temperature=0.5, max_tokens=2000)
        self.llm_big = IrisLangchainChatModel(
            request_handler=CapabilityRequestHandler(
                requirements=RequirementList(
                    gpt_version_equivalent=4.5,
                )
            ),
            completion_args=completion_args,
        )
        self.llm_small = IrisLangchainChatModel(
            request_handler=CapabilityRequestHandler(
                requirements=RequirementList(
                    gpt_version_equivalent=4.25,
                )
            ),
            completion_args=completion_args,
        )
        self.callback = callback

        self.db = VectorDatabase()
        self.lecture_retriever = LecturePageChunkRetrieval(self.db.client)
        self.faq_retriever = FaqRetrieval(self.db.client)
        self.suggestion_pipeline = InteractionSuggestionPipeline(variant="course")
        self.citation_pipeline = CitationPipeline()

        # Create the pipeline
        self.pipeline = self.llm_big | JsonOutputParser()
        self.tokens = []

    def __repr__(self):
        return f"{self.__class__.__name__}(llm_big={self.llm_big}, llm_small={self.llm_small})"

    def __str__(self):
        return f"{self.__class__.__name__}(llm_big={self.llm_big}, llm_small={self.llm_small})"

    @traceable(name="Course Chat Pipeline")
    def __call__(self, dto: CourseChatPipelineExecutionDTO, **kwargs):
        """
        Runs the pipeline
            :param dto: The pipeline execution data transfer object
            :param kwargs: The keyword arguments
        """
        logger.debug(dto.model_dump_json(indent=4))

        # Define tools
        def get_exercise_list() -> list[dict]:
            """
            Get the list of exercises in the course.
            Use this if the student asks you about an exercise.
            Note: The exercise contains a list of submissions (timestamp and score) of this student so you
            can provide additional context regarding their progress and tendencies over time.
            Also, ensure to use the provided current date and time and compare it to the start date and due date etc.
            Do not recommend that the student should work on exercises with a past due date.
            The submissions array tells you about the status of the student in this exercise:
            You see when the student submitted the exercise and what score they got.
            A 100% score means the student solved the exercise correctly and completed it.
            """
            self.callback.in_progress("Reading exercise list ...")
            current_time = datetime.now(tz=pytz.UTC)
            exercises = []
            for exercise in dto.course.exercises:
                exercise_dict = exercise.model_dump()
                exercise_dict["due_date_over"] = (
                    exercise.due_date < current_time if exercise.due_date else None
                )
                exercises.append(exercise_dict)
            return exercises

        def get_course_details() -> dict:
            """
            Get the following course details: course name, course description, programming language, course start date,
            and course end date.
            """
            self.callback.in_progress("Reading course details ...")
            return {
                "course_name": (
                    dto.course.name if dto.course else "No course provided"
                ),
                "course_description": (
                    dto.course.description
                    if dto.course and dto.course.description
                    else "No course description provided"
                ),
                "programming_language": (
                    dto.course.default_programming_language
                    if dto.course and dto.course.default_programming_language
                    else "No course provided"
                ),
                "course_start_date": (
                    datetime_to_string(dto.course.start_time)
                    if dto.course and dto.course.start_time
                    else "No start date provided"
                ),
                "course_end_date": (
                    datetime_to_string(dto.course.end_time)
                    if dto.course and dto.course.end_time
                    else "No end date provided"
                ),
            }

        def get_student_exercise_metrics(
            exercise_ids: typing.List[int],
        ) -> Union[dict[int, dict], str]:
            """
            Get the student exercise metrics for the given exercises.
            Important: You have to pass the correct exercise ids here. If you don't know it,
            check out the exercise list first and look up the id of the exercise you are interested in.
            UNDER NO CIRCUMSTANCES GUESS THE ID, such as 12345. Always use the correct ids.
            You must pass an array of IDs. It can be more than one.
            The following metrics are returned:
            - global_average_score: The average score of all students in the exercise.
            - score_of_student: The score of the student.
            - global_average_latest_submission: The average relative time of the latest
            submissions of all students in the exercise.
            - latest_submission_of_student: The relative time of the latest submission of the student.
            """
            self.callback.in_progress("Checking your statistics ...")
            if not dto.metrics or not dto.metrics.exercise_metrics:
                return "No data available!! Do not requery."
            metrics = dto.metrics.exercise_metrics
            if metrics.average_score and any(
                exercise_id in metrics.average_score for exercise_id in exercise_ids
            ):
                return {
                    exercise_id: {
                        "global_average_score": metrics.average_score[exercise_id],
                        "score_of_student": metrics.score.get(exercise_id, None),
                        "global_average_latest_submission": metrics.average_latest_submission.get(
                            exercise_id, None
                        ),
                        "latest_submission_of_student": metrics.latest_submission.get(
                            exercise_id, None
                        ),
                    }
                    for exercise_id in exercise_ids
                    if exercise_id in metrics.average_score
                }
            else:
                return "No data available! Do not requery."

        def get_competency_list() -> list:
            """
            Get the list of competencies in the course.
            Exercises might be associated with competencies. A competency is a skill or knowledge that a student
            should have after completing the course, and instructors may add lectures and exercises
            to these competencies.
            You can use this if the students asks you about a competency, or if you want to provide additional context
            regarding their progress overall or in a specific area.
            A competency has the following attributes: name, description, taxonomy, soft due date, optional,
            and mastery threshold.
            The response may include metrics for each competency, such as progress and mastery (0% - 100%).
            These are system-generated.
            The judgment of learning (JOL) values indicate the self-reported mastery by the student (0 - 5, 5 star).
            The object describing it also indicates the system-computed mastery at the time when the student
            added their JoL assessment.
            """
            self.callback.in_progress("Reading competency list ...")
            if not dto.metrics or not dto.metrics.competency_metrics:
                return dto.course.competencies
            competency_metrics = dto.metrics.competency_metrics
            return [
                {
                    "info": competency_metrics.competency_information.get(comp, None),
                    "exercise_ids": competency_metrics.exercises.get(comp, []),
                    "progress": competency_metrics.progress.get(comp, 0),
                    "mastery": get_mastery(
                        competency_metrics.progress.get(comp, 0),
                        competency_metrics.confidence.get(comp, 0),
                    ),
                    "judgment_of_learning": (
                        competency_metrics.jol_values.get[comp].json()
                        if competency_metrics.jol_values
                        and comp in competency_metrics.jol_values
                        else None
                    ),
                }
                for comp in competency_metrics.competency_information
            ]

        def lecture_content_retrieval() -> str:
            """
            Retrieve content from indexed lecture content.
            This will run a RAG retrieval based on the chat history on the indexed lecture slides,
            the indexed lecture transcriptions and the indexed lecture segments,
            which are summaries of the lecture slide content and lecture transcription content from one slide a
            nd return the most relevant paragraphs.
            Use this if you think it can be useful to answer the student's question, or if the student explicitly asks
            a question about the lecture content or slides.
            Only use this once.
            """
            self.callback.in_progress("Retrieving lecture content ...")
            self.lecture_content = self.lecture_retriever(
                query=query.contents[0].text_content,
                course_id=dto.course.id,
                chat_history=history,
                lecture_id=None,
                lecture_unit_id=None,
                base_url=dto.settings.artemis_base_url,
            )

            result = "Lecture slide content:\n"
            for paragraph in self.lecture_content.lecture_unit_page_chunks:
                lct = "Lecture: {}, Unit: {}, Page: {}\nContent:\n---{}---\n\n".format(
<<<<<<< HEAD
                    paragraph.lecture_name,
                    paragraph.lecture_unit_name,
                    paragraph.page_number,
                    paragraph.page_text_content,
=======
                    paragraph.get(LectureUnitPageChunkSchema.LECTURE_NAME.value),
                    paragraph.get(LectureUnitPageChunkSchema.LECTURE_UNIT_NAME.value),
                    paragraph.get(LectureUnitPageChunkSchema.PAGE_NUMBER.value),
                    paragraph.get(LectureUnitPageChunkSchema.PAGE_TEXT_CONTENT.value),
>>>>>>> 861d035b
                )
                result += lct

            result += "Lecture transcription content:\n"
            for paragraph in self.lecture_content.lecture_transcriptions:
                transcription = "Lecture: {}, Unit: {}, Page: {}\nContent:\n---{}---\n\n".format(
                    paragraph.lecture_name,
                    paragraph.lecture_unit_name,
                    paragraph.page_number,
                    paragraph.segment_text,
                )
                result += transcription

            result += "Lecture segment content:\n"
            for paragraph in self.lecture_content.lecture_unit_segments:
                segment = "Lecture: {}, Unit: {}, Page: {}\nContent:\n---{}---\n\n".format(
                    paragraph.lecture_name,
                    paragraph.lecture_unit_name,
                    paragraph.page_number,
                    paragraph.segment_summary,
                )
                result += segment
            return result

        def faq_content_retrieval() -> str:
            """
            Use this tool to retrieve information from indexed FAQs.
            It is suitable when no other tool fits, it is a common question or the question is frequently asked,
            or the question could be effectively answered by an FAQ. Also use this if the question is explicitly
            organizational and course-related. An organizational question about the course might be
            "What is the course structure?" or "How do I enroll?" or exam related content like "When is the exam".
            The tool performs a RAG retrieval based on the chat history to find the most relevant FAQs.
            Each FAQ follows this format: FAQ ID, FAQ Question, FAQ Answer.
            Respond to the query concisely and solely using the answer from the relevant FAQs.
            This tool should only be used once per query.
            """
            self.callback.in_progress("Retrieving faq content ...")
            self.retrieved_faqs = self.faq_retriever(
                chat_history=history,
                student_query=query.contents[0].text_content,
                result_limit=10,
                course_name=dto.course.name,
                course_id=dto.course.id,
                base_url=dto.settings.artemis_base_url,
            )

            result = format_faqs(self.retrieved_faqs)
            return result

        if dto.user.id % 3 < 2:
            iris_initial_system_prompt = tell_iris_initial_system_prompt
            begin_agent_prompt = tell_begin_agent_prompt
            chat_history_exists_prompt = tell_chat_history_exists_prompt
            no_chat_history_prompt = tell_no_chat_history_prompt
            begin_agent_jol_prompt = tell_begin_agent_jol_prompt
        else:
            iris_initial_system_prompt = elicit_iris_initial_system_prompt
            begin_agent_prompt = elicit_begin_agent_prompt
            chat_history_exists_prompt = elicit_chat_history_exists_prompt
            no_chat_history_prompt = elicit_no_chat_history_prompt
            begin_agent_jol_prompt = elicit_begin_agent_jol_prompt

        try:
            logger.info("Running course chat pipeline...")
            history: List[PyrisMessage] = dto.chat_history[-5:] or []
            query: Optional[PyrisMessage] = (
                dto.chat_history[-1] if dto.chat_history else None
            )

            # Set up the initial prompt
            initial_prompt_with_date = iris_initial_system_prompt.replace(
                "{current_date}",
                datetime.now(tz=pytz.UTC).strftime("%Y-%m-%d %H:%M:%S"),
            )

            if self.event == "jol":
                event_payload = CompetencyJolDTO.model_validate(dto.event_payload.event)
                logger.debug(f"Event Payload: {event_payload}")
                comp = next(
                    (
                        c
                        for c in dto.course.competencies
                        if c.id == event_payload.competency_id
                    ),
                    None,
                )
                agent_prompt = begin_agent_jol_prompt
                params = {
                    "jol": json.dumps(
                        {
                            "value": event_payload.jol_value,
                            "competency_mastery": get_mastery(
                                event_payload.competency_progress,
                                event_payload.competency_confidence,
                            ),
                        }
                    ),
                    "competency": comp.model_dump_json(),
                }
            else:
                agent_prompt = (
                    begin_agent_prompt if query is not None else no_chat_history_prompt
                )
                params = {
                    "course_name": (
                        dto.course.name if dto.course else "<Unknown course name>"
                    ),
                }

            if query is not None:
                # Add the conversation to the prompt
                chat_history_messages = [
                    convert_iris_message_to_langchain_message(message)
                    for message in history
                ]
                self.prompt = ChatPromptTemplate.from_messages(
                    [
                        SystemMessage(
                            initial_prompt_with_date
                            + "\n"
                            + chat_history_exists_prompt
                            + "\n"
                            + agent_prompt
                        ),
                        *chat_history_messages,
                        ("placeholder", "{agent_scratchpad}"),
                    ]
                )
            else:
                self.prompt = ChatPromptTemplate.from_messages(
                    [
                        SystemMessage(
                            initial_prompt_with_date + "\n" + agent_prompt + "\n"
                        ),
                        ("placeholder", "{agent_scratchpad}"),
                    ]
                )

            tool_list = [
                get_course_details,
                get_exercise_list,
                get_student_exercise_metrics,
                get_competency_list,
            ]
            if self.should_allow_lecture_tool(dto.course.id):
                tool_list.append(lecture_content_retrieval)

            if should_allow_faq_tool(self.db, dto.course.id):
                tool_list.append(faq_content_retrieval)

            tools = generate_structured_tools_from_functions(tool_list)
            # No idea why we need this extra contrary to exercise chat agent in this case, but solves the issue.
            params.update({"tools": tools})
            agent = create_tool_calling_agent(
                llm=self.llm_big, tools=tools, prompt=self.prompt
            )
            agent_executor = AgentExecutor(agent=agent, tools=tools, verbose=False)

            out = None
            self.callback.in_progress()
            for step in agent_executor.iter(params):
                print("STEP:", step)
                self._append_tokens(
                    self.llm_big.tokens, PipelineEnum.IRIS_CHAT_COURSE_MESSAGE
                )
                if step.get("output", None):
                    out = step["output"]

            if self.lecture_content:
                self.callback.in_progress("Augmenting response ...")
                out = self.citation_pipeline(
                    self.lecture_content, out, InformationType.PARAGRAPHS
                )
            self.tokens.extend(self.citation_pipeline.tokens)

            if self.retrieved_faqs:
                self.callback.in_progress("Augmenting response ...")
                out = self.citation_pipeline(
                    self.retrieved_faqs,
                    out,
                    InformationType.FAQS,
                    base_url=dto.settings.artemis_base_url,
                )
            self.callback.done("Response created", final_result=out, tokens=self.tokens)

            # try:
            #     self.callback.skip("Skipping suggestion generation.")
            # if out:
            #     suggestion_dto = InteractionSuggestionPipelineExecutionDTO()
            #     suggestion_dto.chat_history = dto.chat_history
            #     suggestion_dto.last_message = out
            #     suggestions = self.suggestion_pipeline(suggestion_dto)
            #     self.callback.done(final_result=None, suggestions=suggestions)
            # else:
            #     # This should never happen but whatever
            #     self.callback.skip(
            #         "Skipping suggestion generation as no output was generated."
            #     )
            # except Exception as e:
            #     logger.error(
            #         "An error occurred while running the course chat interaction suggestion pipeline",
            #         exc_info=e,
            #     )
            #     traceback.print_exc()
            #     self.callback.error("Generating interaction suggestions failed.")
        except Exception as e:
            logger.error(
                "An error occurred while running the course chat pipeline", exc_info=e
            )
            traceback.print_exc()
            self.callback.error(
                "An error occurred while running the course chat pipeline.",
                tokens=self.tokens,
            )

    def should_allow_lecture_tool(self, course_id: int) -> bool:
        """
        Checks if there are indexed lectures for the given course

        :param course_id: The course ID
        :return: True if there are indexed lectures for the course, False otherwise
        """
        if course_id:
            # Fetch the first object that matches the course ID with the language property
<<<<<<< HEAD
            result = self.db.lecture_units.query.fetch_objects(
                filters=Filter.by_property(
                    LectureUnitSchema.COURSE_ID.value
                ).equal(course_id),
                limit=1,
                return_properties=[LectureUnitSchema.COURSE_NAME.value],
=======
            result = self.db.lectures.query.fetch_objects(
                filters=Filter.by_property(
                    LectureUnitPageChunkSchema.COURSE_ID.value
                ).equal(course_id),
                limit=1,
                return_properties=[LectureUnitPageChunkSchema.COURSE_NAME.value],
>>>>>>> 861d035b
            )
            return len(result.objects) > 0
        return False


def datetime_to_string(dt: Optional[datetime]) -> str:
    if dt is None:
        return "No date provided"
    else:
        return dt.strftime("%Y-%m-%d %H:%M:%S")<|MERGE_RESOLUTION|>--- conflicted
+++ resolved
@@ -46,15 +46,10 @@
 from ...retrieval.faq_retrieval import FaqRetrieval
 from ...retrieval.faq_retrieval_utils import should_allow_faq_tool, format_faqs
 from app.retrieval.lecture.lecture_page_chunk_retrieval import LecturePageChunkRetrieval
-<<<<<<< HEAD
 from ...retrieval.lecture.lecture_retrieval import LectureRetrieval
 from ...vector_database.database import VectorDatabase
 from ...vector_database.lecture_unit_page_chunk_schema import LectureUnitPageChunkSchema
 from ...vector_database.lecture_unit_schema import LectureUnitSchema
-=======
-from ...vector_database.database import VectorDatabase
-from ...vector_database.lecture_unit_page_chunk_schema import LectureUnitPageChunkSchema
->>>>>>> 861d035b
 from ...web.status.status_update import (
     CourseChatStatusCallback,
 )
@@ -308,17 +303,10 @@
             result = "Lecture slide content:\n"
             for paragraph in self.lecture_content.lecture_unit_page_chunks:
                 lct = "Lecture: {}, Unit: {}, Page: {}\nContent:\n---{}---\n\n".format(
-<<<<<<< HEAD
                     paragraph.lecture_name,
                     paragraph.lecture_unit_name,
                     paragraph.page_number,
                     paragraph.page_text_content,
-=======
-                    paragraph.get(LectureUnitPageChunkSchema.LECTURE_NAME.value),
-                    paragraph.get(LectureUnitPageChunkSchema.LECTURE_UNIT_NAME.value),
-                    paragraph.get(LectureUnitPageChunkSchema.PAGE_NUMBER.value),
-                    paragraph.get(LectureUnitPageChunkSchema.PAGE_TEXT_CONTENT.value),
->>>>>>> 861d035b
                 )
                 result += lct
 
@@ -543,21 +531,12 @@
         """
         if course_id:
             # Fetch the first object that matches the course ID with the language property
-<<<<<<< HEAD
             result = self.db.lecture_units.query.fetch_objects(
                 filters=Filter.by_property(
                     LectureUnitSchema.COURSE_ID.value
                 ).equal(course_id),
                 limit=1,
                 return_properties=[LectureUnitSchema.COURSE_NAME.value],
-=======
-            result = self.db.lectures.query.fetch_objects(
-                filters=Filter.by_property(
-                    LectureUnitPageChunkSchema.COURSE_ID.value
-                ).equal(course_id),
-                limit=1,
-                return_properties=[LectureUnitPageChunkSchema.COURSE_NAME.value],
->>>>>>> 861d035b
             )
             return len(result.objects) > 0
         return False
