--- conflicted
+++ resolved
@@ -34,6 +34,7 @@
     tell_no_chat_history_prompt,
     tell_format_reminder_prompt,
     tell_begin_agent_jol_prompt,
+    tell_begin_agent_submission_successful_prompt,
 )
 from ..prompts.iris_course_chat_prompts_elicit import (
     elicit_iris_initial_system_prompt,
@@ -42,6 +43,7 @@
     elicit_no_chat_history_prompt,
     elicit_format_reminder_prompt,
     elicit_begin_agent_jol_prompt,
+    elicit_begin_agent_submission_successful_prompt,
 )
 from ...domain import CourseChatPipelineExecutionDTO
 from ...retrieval.lecture_retrieval import LectureRetrieval
@@ -92,7 +94,7 @@
         request_handler = CapabilityRequestHandler(
             requirements=RequirementList(
                 gpt_version_equivalent=4.5,
-                context_length=128000,
+                context_length=16385,
                 json_mode=True,
             )
         )
@@ -304,6 +306,9 @@
             no_chat_history_prompt = tell_no_chat_history_prompt
             format_reminder_prompt = tell_format_reminder_prompt
             begin_agent_jol_prompt = tell_begin_agent_jol_prompt
+            begin_agent_submission_successful_prompt = (
+                tell_begin_agent_submission_successful_prompt
+            )
         else:
             iris_initial_system_prompt = elicit_iris_initial_system_prompt
             begin_agent_prompt = elicit_begin_agent_prompt
@@ -311,6 +316,9 @@
             no_chat_history_prompt = elicit_no_chat_history_prompt
             format_reminder_prompt = elicit_format_reminder_prompt
             begin_agent_jol_prompt = elicit_begin_agent_jol_prompt
+            begin_agent_submission_successful_prompt = (
+                elicit_begin_agent_submission_successful_prompt
+            )
 
         try:
             logger.info("Running course chat pipeline...")
@@ -346,6 +354,33 @@
                         }
                     ),
                     "competency": comp.json(),
+                }
+            elif self.variant == "submission_successful":
+                comp = next(
+                    (
+                        c
+                        for c in dto.course.competencies
+                        if dto.finished_exercise.id in c.exercise_list
+                    ),
+                    None,
+                )
+                agent_prompt = begin_agent_submission_successful_prompt
+                params = {
+                    "exercise": json.dumps(
+                        {
+                            "title": dto.finished_exercise.title,
+                            "type": dto.finished_exercise.type,
+                            "mode": dto.finished_exercise.mode,
+                            "max_points": dto.finished_exercise.max_points,
+                            "bonus_points": dto.finished_exercise.bonus_points,
+                            "difficulty_level": dto.finished_exercise.difficulty_level,
+                            "due_date": datetime_to_string(
+                                dto.finished_exercise.due_date
+                            ),
+                            "submissions": dto.finished_exercise.submissions,
+                        }
+                    ),
+                    "competency": comp.json() if comp else "<Unknown competency>",
                 }
             else:
                 agent_prompt = (
@@ -421,20 +456,6 @@
             self.callback.done("Response created", final_result=out)
 
             try:
-<<<<<<< HEAD
-                if out:
-                    suggestion_dto = InteractionSuggestionPipelineExecutionDTO(
-                        chatHistory=history,
-                        lastMessage=out,
-                    )
-                    suggestions = self.suggestion_pipeline(suggestion_dto)
-                    self.callback.done(final_result=None, suggestions=suggestions)
-                else:
-                    # This should never happen but whatever
-                    self.callback.skip(
-                        "Skipping suggestion generation as no output was generated."
-                    )
-=======
                 self.callback.skip(
                     "Skipping suggestion generation."
                 )
@@ -449,7 +470,6 @@
                 #     self.callback.skip(
                 #         "Skipping suggestion generation as no output was generated."
                 #     )
->>>>>>> 3a6643da
             except Exception as e:
                 logger.error(
                     "An error occurred while running the course chat interaction suggestion pipeline",
