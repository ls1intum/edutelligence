--- conflicted
+++ resolved
@@ -87,10 +87,6 @@
         chat_history: List[PyrisMessage],
         question: PyrisMessage,
         feedbacks: List[FeedbackDTO],
-<<<<<<< HEAD
-        **kwargs,
-=======
->>>>>>> 4522af3f
     ) -> List[str]:
         """
         Runs the pipeline
