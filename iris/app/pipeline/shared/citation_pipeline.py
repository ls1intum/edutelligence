import os
from asyncio.log import logger
from enum import Enum
from typing import List, Union

from langchain_core.output_parsers import StrOutputParser
from langchain_core.prompts import ChatPromptTemplate, PromptTemplate
from langchain_core.runnables import Runnable

from app.domain.retrieval.lecture.lecture_retrieval_dto import LectureRetrievalDTO
from app.llm import CapabilityRequestHandler, RequirementList, CompletionArguments
from app.common.PipelineEnum import PipelineEnum
from app.llm.langchain import IrisLangchainChatModel
from app.pipeline import Pipeline
from app.vector_database.faq_schema import FaqSchema

from app.vector_database.lecture_unit_page_chunk_schema import (
    LectureUnitPageChunkSchema,
)


class InformationType(str, Enum):
    PARAGRAPHS = "PARAGRAPHS"
    FAQS = "FAQS"


class CitationPipeline(Pipeline):
    """A generic reranker pipeline that can be used to rerank a list of documents based on a question"""

    llm: IrisLangchainChatModel
    pipeline: Runnable
    prompt_str: str
    prompt: ChatPromptTemplate

    def __init__(self):
        super().__init__(implementation_id="citation_pipeline")
        request_handler = CapabilityRequestHandler(
            requirements=RequirementList(
                gpt_version_equivalent=4.25,
                context_length=16385,
            )
        )
        self.llm = IrisLangchainChatModel(
            request_handler=request_handler,
            completion_args=CompletionArguments(temperature=0, max_tokens=4000),
        )
        dirname = os.path.dirname(__file__)
        prompt_file_path = os.path.join(dirname, "..", "prompts", "citation_prompt.txt")
        with open(prompt_file_path, "r") as file:
            self.lecture_prompt_str = file.read()
        prompt_file_path = os.path.join(
            dirname, "..", "prompts", "faq_citation_prompt.txt"
        )
        with open(prompt_file_path, "r") as file:
            self.faq_prompt_str = file.read()
        self.pipeline = self.llm | StrOutputParser()
        self.tokens = []

    def __repr__(self):
        return f"{self.__class__.__name__}(llm={self.llm})"

    def __str__(self):
        return f"{self.__class__.__name__}(llm={self.llm})"

    def create_formatted_lecture_string(self, lecture_retrieval_dto: LectureRetrievalDTO):
        """
        Create a formatted string from the data
        """

        print("Lecture string!!!")
        print(f"retireval: {lecture_retrieval_dto}")
        formatted_string = ""
        for i, paragraph in enumerate(lecture_retrieval_dto.lecture_unit_page_chunks):
            lct = "Lecture: {}, Unit: {}, Page: {}, Link: {},\nContent:\n---{}---\n\n".format(
<<<<<<< HEAD
                paragraph.get(LectureUnitPageChunkSchema.LECTURE_NAME.value),
                paragraph.get(LectureUnitPageChunkSchema.LECTURE_UNIT_NAME.value),
                paragraph.get(LectureUnitPageChunkSchema.PAGE_NUMBER.value),
                paragraph.get(LectureUnitPageChunkSchema.LECTURE_UNIT_LINK.value)
                or "No link available",
                paragraph.get(LectureUnitPageChunkSchema.PAGE_TEXT_CONTENT.value),
=======
                paragraph.lecture_name,
                paragraph.lecture_unit_name,
                paragraph.page_number,
                paragraph.lecture_unit_link
                or "No link available",
                paragraph.page_text_content,
>>>>>>> ce71f09e
            )
            formatted_string += lct

        for i, paragraph in enumerate(lecture_retrieval_dto.lecture_transcriptions):
            lct = "Lecture: {}, Unit: {}, Page: {}, Link: {}, Start Time: {}, End Time: {},\nContent:\n---{}---\n\n".format(
                paragraph.lecture_name,
                paragraph.lecture_unit_name,
                paragraph.page_number,
                paragraph.lecture_unit_link
                or "No link available",
                paragraph.segment_start_time,
                paragraph.segment_end_time,
                paragraph.segment_text
            )
            formatted_string += lct

        print(f"Formatted string: {formatted_string}")

        return formatted_string.replace("{", "{{").replace("}", "}}")

    def create_formatted_faq_string(self, faqs, base_url):
        """
        Create a formatted string from the data
        """
        formatted_string = ""
        for i, faq in enumerate(faqs):
            faq = "FAQ ID {}, CourseId {} , FAQ Question title {} and FAQ Question Answer {} and FAQ link {}".format(
                faq.get(FaqSchema.FAQ_ID.value),
                faq.get(FaqSchema.COURSE_ID.value),
                faq.get(FaqSchema.QUESTION_TITLE.value),
                faq.get(FaqSchema.QUESTION_ANSWER.value),
                f"{base_url}/courses/{faq.get(FaqSchema.COURSE_ID.value)}/faq/?faqId={faq.get(FaqSchema.FAQ_ID.value)}",
            )
            formatted_string += faq

        return formatted_string.replace("{", "{{").replace("}", "}}")

    def __call__(
        self,
        information,#: #Union[List[dict], List[str]],
        answer: str,
        information_type: InformationType = InformationType.PARAGRAPHS,
        **kwargs,
    ) -> str:
        """
        Runs the pipeline
            :param information: List of info as list of dicts or strings to augment response
            :param query: The query
            :param information_type: The type of information provided. can be either lectures or faqs
            :return: Selected file content
        """
        paras = ""

        print("--------------CITATION PIPELINE CALLED!!! --------------")

        if information_type == InformationType.FAQS:
            paras = self.create_formatted_faq_string(
                information, kwargs.get("base_url")
            )
            self.prompt_str = self.faq_prompt_str
        if information_type == InformationType.PARAGRAPHS:
            paras = self.create_formatted_lecture_string(information)
            print(f"prarms  2222 : {paras}")
            self.prompt_str = self.lecture_prompt_str

        try:
            self.default_prompt = PromptTemplate(
                template=self.prompt_str,
                input_variables=["Answer", "Paragraphs"],
            )
            print(f"params: {paras}")
            response = (self.default_prompt | self.pipeline).invoke(
                {"Answer": answer, "Paragraphs": paras}
            )
            self._append_tokens(self.llm.tokens, PipelineEnum.IRIS_CITATION_PIPELINE)
            if response == "!NONE!":
                return answer
            return response
        except Exception as e:
            logger.error("citation pipeline failed", e)
            raise e<|MERGE_RESOLUTION|>--- conflicted
+++ resolved
@@ -72,21 +72,12 @@
         formatted_string = ""
         for i, paragraph in enumerate(lecture_retrieval_dto.lecture_unit_page_chunks):
             lct = "Lecture: {}, Unit: {}, Page: {}, Link: {},\nContent:\n---{}---\n\n".format(
-<<<<<<< HEAD
-                paragraph.get(LectureUnitPageChunkSchema.LECTURE_NAME.value),
-                paragraph.get(LectureUnitPageChunkSchema.LECTURE_UNIT_NAME.value),
-                paragraph.get(LectureUnitPageChunkSchema.PAGE_NUMBER.value),
-                paragraph.get(LectureUnitPageChunkSchema.LECTURE_UNIT_LINK.value)
-                or "No link available",
-                paragraph.get(LectureUnitPageChunkSchema.PAGE_TEXT_CONTENT.value),
-=======
                 paragraph.lecture_name,
                 paragraph.lecture_unit_name,
                 paragraph.page_number,
                 paragraph.lecture_unit_link
                 or "No link available",
                 paragraph.page_text_content,
->>>>>>> ce71f09e
             )
             formatted_string += lct
 
