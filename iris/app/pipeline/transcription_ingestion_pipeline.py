from functools import reduce
from typing import Optional, List, Dict, Any

from langchain_core.output_parsers import StrOutputParser
from langchain_core.prompts import ChatPromptTemplate
from langchain_core.runnables import Runnable
from weaviate import WeaviateClient

from asyncio.log import logger

from app.common.PipelineEnum import PipelineEnum
from app.domain.data.metrics.transcription_dto import (
    TranscriptionWebhookDTO,
    TranscriptionSegmentDTO,
)
from app.domain.ingestion.transcription_ingestion.transcription_ingestion_pipeline_execution_dto import (
    TranscriptionIngestionPipelineExecutionDto,
)
from app.llm import (
    BasicRequestHandler,
    CapabilityRequestHandler,
    RequirementList,
    CompletionArguments,
)
from app.llm.langchain import IrisLangchainChatModel
from app.pipeline import Pipeline
from app.pipeline.faq_ingestion_pipeline import batch_update_lock
from app.pipeline.prompts.transcription_ingestion_prompts import (
    transcription_summary_prompt,
)
from app.vector_database.lecture_transcription_schema import (
    init_lecture_transcription_schema,
    LectureTranscriptionSchema,
)
from app.web.status.transcription_ingestion_callback import TranscriptionIngestionStatus

batch_insert_lock = batch_update_lock

CHUNK_SEPARATOR_CHAR = "\31"


class TranscriptionIngestionPipeline(Pipeline):
    llm: IrisLangchainChatModel
    pipeline: Runnable
    prompt: ChatPromptTemplate

    def __init__(
        self,
        client: WeaviateClient,
        dto: Optional[TranscriptionIngestionPipelineExecutionDto],
        callback: TranscriptionIngestionStatus,
    ) -> None:
        super().__init__()
        self.client = client
        self.dto = dto
        self.callback = callback
        self.collection = init_lecture_transcription_schema(client)
        self.llm_embedding = BasicRequestHandler("embedding-small")

        request_handler = CapabilityRequestHandler(
            requirements=RequirementList(
                gpt_version_equivalent=4.5,
                context_length=16385,
                privacy_compliance=True,
            )
        )
        completion_args = CompletionArguments(temperature=0, max_tokens=2000)
        self.llm = IrisLangchainChatModel(
            request_handler=request_handler, completion_args=completion_args
        )
        self.pipeline = self.llm | StrOutputParser()
        self.tokens = []

    def __call__(self) -> None:
        try:
            self.callback.in_progress("Chunking transcription")
            chunks = self.chunk_transcription(self.dto.transcription)
            logger.info("chunked data")
            self.callback.in_progress("Summarizing transcription")
            chunks = self.summarize_chunks(chunks)

            self.callback.in_progress("Ingesting transcription into vector database")
            self.batch_insert(chunks)

            self.callback.done("Transcriptions ingested successfully")

        except Exception as e:
            logger.error(f"Error processing transcription ingestion pipeline: {e}")
            self.callback.error(
                f"Error processing transcription ingestion pipeline: {e}",
                exception=e,
                tokens=self.tokens,
            )

    def batch_insert(self, chunks):
        global batch_insert_lock
        with batch_insert_lock:
            with self.collection.batch.rate_limit(requests_per_minute=600) as batch:
                try:
                    for chunk in chunks:
                        embed_chunk = self.llm_embedding.embed(
                            chunk[LectureTranscriptionSchema.SEGMENT_TEXT.value]
                        )
                        batch.add_object(properties=chunk, vector=embed_chunk)
                except Exception as e:
                    logger.error(f"Error embedding lecture transcription chunk: {e}")
                    self.callback.error(
                        f"Failed to ingest lecture transcriptions into the database: {e}",
                        exception=e,
                        tokens=self.tokens,
                    )

    def chunk_transcription(
        self, transcription: TranscriptionWebhookDTO
    ) -> List[Dict[str, Any]]:
        chunks = []

<<<<<<< HEAD
        for transcription in transcriptions:
            slide_chunks = {}
            for segment in transcription.transcription.segments:
                slide_key = f"{transcription.lecture_id}_{transcription.lecture_unit_id}_{segment.slide_number}"

                if slide_key not in slide_chunks:
                    chunk = {
                        LectureTranscriptionSchema.COURSE_ID.value: transcription.course_id,
                        LectureTranscriptionSchema.COURSE_NAME.value: transcription.course_name,
                        LectureTranscriptionSchema.LECTURE_ID.value: transcription.lecture_id,
                        LectureTranscriptionSchema.LECTURE_NAME.value: transcription.lecture_name,
                        LectureTranscriptionSchema.LECTURE_UNIT_ID.value: transcription.lecture_unit_id,
                        LectureTranscriptionSchema.LANGUAGE.value: transcription.transcription.language,
                        LectureTranscriptionSchema.SEGMENT_START_TIME.value: segment.start_time,
                        LectureTranscriptionSchema.SEGMENT_END_TIME.value: segment.end_time,
                        LectureTranscriptionSchema.SEGMENT_TEXT.value: segment.text,
                        LectureTranscriptionSchema.PAGE_NUMBER.value: segment.slide_number,
                    }
=======
        slide_chunks = {}
        for segment in transcription.transcription.segments:
            slide_key = f"{transcription.lecture_id}_{transcription.lecture_unit_id}_{segment.slide_number}"
>>>>>>> 88069a78

            if slide_key not in slide_chunks:
                chunk = {
                    LectureTranscriptionSchema.COURSE_ID.value: transcription.course_id,
                    LectureTranscriptionSchema.COURSE_NAME.value: transcription.course_name,
                    LectureTranscriptionSchema.LECTURE_ID.value: transcription.lecture_id,
                    LectureTranscriptionSchema.LECTURE_NAME.value: transcription.lecture_name,
                    LectureTranscriptionSchema.LECTURE_UNIT_ID.value: transcription.lecture_unit_id,
                    LectureTranscriptionSchema.LANGUAGE.value: transcription.transcription.language,
                    LectureTranscriptionSchema.SEGMENT_START_TIME.value: segment.start_time,
                    LectureTranscriptionSchema.SEGMENT_END_TIME.value: segment.end_time,
                    LectureTranscriptionSchema.SEGMENT_TEXT.value: segment.text,
                    LectureTranscriptionSchema.SEGMENT_LECTURE_UNIT_SLIDE_NUMBER.value: segment.slide_number,
                }

                slide_chunks[slide_key] = chunk
            else:
                slide_chunks[slide_key][
                    LectureTranscriptionSchema.SEGMENT_TEXT.value
                ] += (CHUNK_SEPARATOR_CHAR + segment.text)
                slide_chunks[slide_key][
                    LectureTranscriptionSchema.SEGMENT_END_TIME.value
                ] = segment.end_time

        for i, segment in enumerate(slide_chunks.values()):
            # If the segment is shorter than 1200 characters, we can just add it as is
            if len(segment[LectureTranscriptionSchema.SEGMENT_TEXT.value]) < 1200:
                # Add the segment to the chunks list and replace the chunk separator character with a space
                segment[LectureTranscriptionSchema.SEGMENT_TEXT.value] = (
                    self.replace_separator_char(
                        segment[LectureTranscriptionSchema.SEGMENT_TEXT.value]
                    )
                )
                chunks.append(segment)
                continue

            semantic_chunks = self.llm_embedding.split_text_semantically(
                segment[LectureTranscriptionSchema.SEGMENT_TEXT.value],
                breakpoint_threshold_type="gradient",
                breakpoint_threshold_amount=60.0,
                min_chunk_size=512,
            )

            # Calculate the offset of the current slide chunk to the start of the transcript
            offset_slide_chunk = reduce(
                lambda acc, txt: acc + len(self.remove_separator_char(txt)),
                map(
                    lambda seg: seg[LectureTranscriptionSchema.SEGMENT_TEXT.value],
                    list(slide_chunks.values())[:i],
                ),
                0,
            )
            offset_start = offset_slide_chunk
            for j, chunk in enumerate(semantic_chunks):
                offset_end = offset_start + len(self.remove_separator_char(chunk))

                start_time = self.get_transcription_segment_of_char_position(
                    offset_start, transcription.transcription.segments
                ).start_time
                end_time = self.get_transcription_segment_of_char_position(
                    offset_end, transcription.transcription.segments
                ).end_time

                chunks.append(
                    {
                        **segment,
                        LectureTranscriptionSchema.SEGMENT_START_TIME.value: start_time,
                        LectureTranscriptionSchema.SEGMENT_END_TIME.value: end_time,
                        LectureTranscriptionSchema.SEGMENT_TEXT.value: self.cleanup_chunk(
                            self.replace_separator_char(chunk)
                        ),
                    }
                )
                offset_start = offset_end + 1

        return chunks

    @staticmethod
    def get_transcription_segment_of_char_position(
        char_position: int, segments: List[TranscriptionSegmentDTO]
    ):
        offset_lookup_counter = 0
        segment_index = 0
        while (
            segment_index < len(segments)
            and offset_lookup_counter + len(segments[segment_index].text)
            < char_position
        ):
            offset_lookup_counter += len(segments[segment_index].text)
            segment_index += 1

        if segment_index >= len(segments):
            return segments[-1]
        return segments[segment_index]

    @staticmethod
    def cleanup_chunk(text: str):
        return text.replace("  ", " ").strip()

    @staticmethod
    def replace_separator_char(text: str, replace_with: str = " ") -> str:
        return text.replace(CHUNK_SEPARATOR_CHAR, replace_with)

    def remove_separator_char(self, text: str) -> str:
        return self.replace_separator_char(text, "")

    def summarize_chunks(self, chunks):
        chunks_with_summaries = []
        for chunk in chunks:
            self.prompt = ChatPromptTemplate.from_messages(
                [
                    (
                        "system",
                        transcription_summary_prompt(
                            chunk[LectureTranscriptionSchema.LECTURE_NAME.value],
                            chunk[LectureTranscriptionSchema.SEGMENT_TEXT.value],
                        ),
                    ),
                ]
            )
            prompt_val = self.prompt.format_messages()
            self.prompt = ChatPromptTemplate.from_messages(prompt_val)
            try:
                response = (self.prompt | self.pipeline).invoke({})
                self._append_tokens(
                    self.llm.tokens, PipelineEnum.IRIS_VIDEO_TRANSCRIPTION_INGESTION
                )
                chunks_with_summaries.append(
                    {
                        **chunk,
                        LectureTranscriptionSchema.SEGMENT_SUMMARY.value: response,
                    }
                )
            except Exception as e:
                raise e
        return chunks_with_summaries<|MERGE_RESOLUTION|>--- conflicted
+++ resolved
@@ -45,10 +45,10 @@
     prompt: ChatPromptTemplate
 
     def __init__(
-        self,
-        client: WeaviateClient,
-        dto: Optional[TranscriptionIngestionPipelineExecutionDto],
-        callback: TranscriptionIngestionStatus,
+            self,
+            client: WeaviateClient,
+            dto: Optional[TranscriptionIngestionPipelineExecutionDto],
+            callback: TranscriptionIngestionStatus,
     ) -> None:
         super().__init__()
         self.client = client
@@ -111,34 +111,13 @@
                     )
 
     def chunk_transcription(
-        self, transcription: TranscriptionWebhookDTO
+            self, transcription: TranscriptionWebhookDTO
     ) -> List[Dict[str, Any]]:
         chunks = []
 
-<<<<<<< HEAD
-        for transcription in transcriptions:
-            slide_chunks = {}
-            for segment in transcription.transcription.segments:
-                slide_key = f"{transcription.lecture_id}_{transcription.lecture_unit_id}_{segment.slide_number}"
-
-                if slide_key not in slide_chunks:
-                    chunk = {
-                        LectureTranscriptionSchema.COURSE_ID.value: transcription.course_id,
-                        LectureTranscriptionSchema.COURSE_NAME.value: transcription.course_name,
-                        LectureTranscriptionSchema.LECTURE_ID.value: transcription.lecture_id,
-                        LectureTranscriptionSchema.LECTURE_NAME.value: transcription.lecture_name,
-                        LectureTranscriptionSchema.LECTURE_UNIT_ID.value: transcription.lecture_unit_id,
-                        LectureTranscriptionSchema.LANGUAGE.value: transcription.transcription.language,
-                        LectureTranscriptionSchema.SEGMENT_START_TIME.value: segment.start_time,
-                        LectureTranscriptionSchema.SEGMENT_END_TIME.value: segment.end_time,
-                        LectureTranscriptionSchema.SEGMENT_TEXT.value: segment.text,
-                        LectureTranscriptionSchema.PAGE_NUMBER.value: segment.slide_number,
-                    }
-=======
         slide_chunks = {}
         for segment in transcription.transcription.segments:
             slide_key = f"{transcription.lecture_id}_{transcription.lecture_unit_id}_{segment.slide_number}"
->>>>>>> 88069a78
 
             if slide_key not in slide_chunks:
                 chunk = {
@@ -218,14 +197,14 @@
 
     @staticmethod
     def get_transcription_segment_of_char_position(
-        char_position: int, segments: List[TranscriptionSegmentDTO]
+            char_position: int, segments: List[TranscriptionSegmentDTO]
     ):
         offset_lookup_counter = 0
         segment_index = 0
         while (
-            segment_index < len(segments)
-            and offset_lookup_counter + len(segments[segment_index].text)
-            < char_position
+                segment_index < len(segments)
+                and offset_lookup_counter + len(segments[segment_index].text)
+                < char_position
         ):
             offset_lookup_counter += len(segments[segment_index].text)
             segment_index += 1
