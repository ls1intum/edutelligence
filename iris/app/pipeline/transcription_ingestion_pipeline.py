from functools import reduce
from typing import Optional, List, Dict, Any

from langchain_core.output_parsers import StrOutputParser
from langchain_core.prompts import ChatPromptTemplate
from langchain_core.runnables import Runnable
from weaviate import WeaviateClient

from asyncio.log import logger

from app.common.PipelineEnum import PipelineEnum
from app.domain.data.metrics.transcription_dto import (
    TranscriptionWebhookDTO,
    TranscriptionSegmentDTO,
)
from app.domain.ingestion.transcription_ingestion.transcription_ingestion_pipeline_execution_dto import (
    TranscriptionIngestionPipelineExecutionDto,
)
from app.llm import (
    BasicRequestHandler,
    CapabilityRequestHandler,
    RequirementList,
    CompletionArguments,
)
from app.llm.langchain import IrisLangchainChatModel
from app.pipeline import Pipeline
from app.pipeline.faq_ingestion_pipeline import batch_update_lock
from app.pipeline.prompts.transcription_ingestion_prompts import (
    transcription_summary_prompt,
)
from app.vector_database.lecture_transcription_schema import (
    init_lecture_transcription_schema,
    LectureTranscriptionSchema,
)
from app.web.status.transcription_ingestion_callback import TranscriptionIngestionStatus

batch_insert_lock = batch_update_lock

CHUNK_SEPARATOR_CHAR = "\31"


class TranscriptionIngestionPipeline(Pipeline):
    llm: IrisLangchainChatModel
    pipeline: Runnable
    prompt: ChatPromptTemplate

    def __init__(
        self,
        client: WeaviateClient,
        dto: Optional[TranscriptionIngestionPipelineExecutionDto],
        callback: TranscriptionIngestionStatus,
    ) -> None:
        super().__init__()
        self.client = client
        self.dto = dto
        self.callback = callback
        self.collection = init_lecture_transcription_schema(client)
        self.llm_embedding = BasicRequestHandler("embedding-small")

        request_handler = CapabilityRequestHandler(
            requirements=RequirementList(
                gpt_version_equivalent=4.5,
                context_length=16385,
                privacy_compliance=True,
            )
        )
        completion_args = CompletionArguments(temperature=0, max_tokens=2000)
        self.llm = IrisLangchainChatModel(
            request_handler=request_handler, completion_args=completion_args
        )
        self.pipeline = self.llm | StrOutputParser()
        self.tokens = []

    def __call__(self) -> None:
        try:
            self.callback.in_progress("Chunking transcriptions")
            chunks = self.chunk_transcriptions(self.dto.transcriptions)
            logger.info("chunked data")
            self.callback.in_progress("Summarizing transcriptions")
            chunks = self.summarize_chunks(chunks)

            self.callback.in_progress("Ingesting transcriptions into vector database")
            self.batch_insert(chunks)

            self.callback.done("Transcriptions ingested successfully")

        except Exception as e:
            logger.error(f"Error processing transcription ingestion pipeline: {e}")
            self.callback.error(
                f"Error processing transcription ingestion pipeline: {e}",
                exception=e,
                tokens=self.tokens,
            )

    def batch_insert(self, chunks):
        global batch_insert_lock
        with batch_insert_lock:
            with self.collection.batch.rate_limit(requests_per_minute=600) as batch:
                try:
                    for chunk in chunks:
                        embed_chunk = self.llm_embedding.embed(
                            chunk[LectureTranscriptionSchema.SEGMENT_TEXT.value]
                        )
                        batch.add_object(properties=chunk, vector=embed_chunk)
                except Exception as e:
                    logger.error(f"Error embedding lecture transcription chunk: {e}")
                    self.callback.error(
                        f"Failed to ingest lecture transcriptions into the database: {e}",
                        exception=e,
                        tokens=self.tokens,
                    )

    def chunk_transcriptions(
        self, transcriptions: List[TranscriptionWebhookDTO]
    ) -> List[Dict[str, Any]]:
        chunks = []

        for transcription in transcriptions:
            slide_chunks = {}
            for segment in transcription.transcription.segments:
                slide_key = f"{transcription.lecture_id}_{transcription.lecture_unit_id}_{segment.slide_number}"

                if slide_key not in slide_chunks:
                    chunk = {
                        LectureTranscriptionSchema.COURSE_ID.value: transcription.course_id,
                        LectureTranscriptionSchema.COURSE_NAME.value: transcription.course_name,
                        LectureTranscriptionSchema.LECTURE_ID.value: transcription.lecture_id,
                        LectureTranscriptionSchema.LECTURE_NAME.value: transcription.lecture_name,
                        LectureTranscriptionSchema.LECTURE_UNIT_ID.value: transcription.lecture_unit_id,
                        LectureTranscriptionSchema.LANGUAGE.value: transcription.transcription.language,
                        LectureTranscriptionSchema.SEGMENT_START_TIME.value: segment.start_time,
                        LectureTranscriptionSchema.SEGMENT_END_TIME.value: segment.end_time,
                        LectureTranscriptionSchema.SEGMENT_TEXT.value: segment.text,
                        LectureTranscriptionSchema.SEGMENT_LECTURE_UNIT_SLIDE_NUMBER.value: segment.slide_number,
                    }

                    slide_chunks[slide_key] = chunk
                else:
                    slide_chunks[slide_key][
                        LectureTranscriptionSchema.SEGMENT_TEXT.value
                    ] += (CHUNK_SEPARATOR_CHAR + segment.text)
                    slide_chunks[slide_key][
                        LectureTranscriptionSchema.SEGMENT_END_TIME.value
                    ] = segment.end_time

            for i, segment in enumerate(slide_chunks.values()):
                # If the segment is shorter than 1200 characters, we can just add it as is
                if len(segment[LectureTranscriptionSchema.SEGMENT_TEXT.value]) < 1200:
                    # Add the segment to the chunks list and replace the chunk separator character with a space
                    segment[LectureTranscriptionSchema.SEGMENT_TEXT.value] = self.replace_seperator_char(segment[
                        LectureTranscriptionSchema.SEGMENT_TEXT.value
                    ])
                    chunks.append(segment)
                    continue

                semantic_chunks = self.llm_embedding.split_text_semantically(
                    segment[LectureTranscriptionSchema.SEGMENT_TEXT.value],
                    breakpoint_threshold_type="gradient",
                    breakpoint_threshold_amount=60.0,
                    min_chunk_size=512,
                )

                # Calculate the offset of the current slide chunk to the start of the transcript
                offset_slide_chunk = reduce(
                    lambda acc, txt: acc
                                     + len(self.remove_seperator_char(txt)),
                    map(
                        lambda seg: seg[
                            LectureTranscriptionSchema.SEGMENT_TEXT.value
                        ],
                        list(slide_chunks.values())[:i],
                    ),
                    0,
                )
                offset_start = offset_slide_chunk
                for j, chunk in enumerate(semantic_chunks):
                    offset_end = offset_start + len(
                        self.remove_seperator_char(chunk)
                    )

                    start_time = self.get_transcription_segment_of_char_position(
                        offset_start, transcription.transcription.segments
                    ).start_time
                    end_time = self.get_transcription_segment_of_char_position(
                        offset_end, transcription.transcription.segments
                    ).end_time

                    chunks.append(
                        {
                            **segment,
<<<<<<< HEAD
                            LectureTranscriptionSchema.SEGMENT_START.value: start_time,
                            LectureTranscriptionSchema.SEGMENT_END.value: end_time,
                            LectureTranscriptionSchema.SEGMENT_TEXT.value: self.cleanup_chunk(self.replace_seperator_char(chunk)),
=======
                            LectureTranscriptionSchema.SEGMENT_START_TIME.value: start_time,
                            LectureTranscriptionSchema.SEGMENT_END_TIME.value: end_time,
                            LectureTranscriptionSchema.SEGMENT_TEXT.value: chunk.replace(
                                CHUNK_SEPARATOR_CHAR, " "
                            ).strip(),
>>>>>>> c78986ff
                        }
                    )
                    offset_start = offset_end + 1

        return chunks

    @staticmethod
    def get_transcription_segment_of_char_position(
        char_position: int, segments: List[TranscriptionSegmentDTO]
    ):
        offset_lookup_counter = 0
        segment_index = 0
        while offset_lookup_counter + len(segments[segment_index].text) < char_position and segment_index < len(segments):
            offset_lookup_counter += len(segments[segment_index].text)
            segment_index += 1

        if segment_index >= len(segments):
            return segments[-1]
        return segments[segment_index]

    @staticmethod
    def cleanup_chunk(text: str):
        return text.replace("  ", " ").strip()

    @staticmethod
    def replace_seperator_char(text: str, replace_with: str = " ") -> str:
        return text.replace(CHUNK_SEPARATOR_CHAR, replace_with)

    def remove_seperator_char(self, text: str) -> str:
        return self.replace_seperator_char(text, "")

    def summarize_chunks(self, chunks):
        chunks_with_summaries = []
        for chunk in chunks:
            self.prompt = ChatPromptTemplate.from_messages(
                [
                    (
                        "system",
                        transcription_summary_prompt(
                            chunk[LectureTranscriptionSchema.LECTURE_NAME.value],
                            chunk[LectureTranscriptionSchema.SEGMENT_TEXT.value],
                        ),
                    ),
                ]
            )
            prompt_val = self.prompt.format_messages()
            self.prompt = ChatPromptTemplate.from_messages(prompt_val)
            try:
                response = (self.prompt | self.pipeline).invoke({})
                self._append_tokens(
                    self.llm.tokens, PipelineEnum.IRIS_VIDEO_TRANSCRIPTION_INGESTION
                )
                chunks_with_summaries.append(
                    {
                        **chunk,
                        LectureTranscriptionSchema.SEGMENT_SUMMARY.value: response,
                    }
                )
            except Exception as e:
                raise e
        return chunks_with_summaries<|MERGE_RESOLUTION|>--- conflicted
+++ resolved
@@ -147,7 +147,7 @@
                 # If the segment is shorter than 1200 characters, we can just add it as is
                 if len(segment[LectureTranscriptionSchema.SEGMENT_TEXT.value]) < 1200:
                     # Add the segment to the chunks list and replace the chunk separator character with a space
-                    segment[LectureTranscriptionSchema.SEGMENT_TEXT.value] = self.replace_seperator_char(segment[
+                    segment[LectureTranscriptionSchema.SEGMENT_TEXT.value] = self.replace_separator_char(segment[
                         LectureTranscriptionSchema.SEGMENT_TEXT.value
                     ])
                     chunks.append(segment)
@@ -163,7 +163,7 @@
                 # Calculate the offset of the current slide chunk to the start of the transcript
                 offset_slide_chunk = reduce(
                     lambda acc, txt: acc
-                                     + len(self.remove_seperator_char(txt)),
+                                     + len(self.remove_separator_char(txt)),
                     map(
                         lambda seg: seg[
                             LectureTranscriptionSchema.SEGMENT_TEXT.value
@@ -175,7 +175,7 @@
                 offset_start = offset_slide_chunk
                 for j, chunk in enumerate(semantic_chunks):
                     offset_end = offset_start + len(
-                        self.remove_seperator_char(chunk)
+                        self.remove_separator_char(chunk)
                     )
 
                     start_time = self.get_transcription_segment_of_char_position(
@@ -188,17 +188,9 @@
                     chunks.append(
                         {
                             **segment,
-<<<<<<< HEAD
-                            LectureTranscriptionSchema.SEGMENT_START.value: start_time,
-                            LectureTranscriptionSchema.SEGMENT_END.value: end_time,
-                            LectureTranscriptionSchema.SEGMENT_TEXT.value: self.cleanup_chunk(self.replace_seperator_char(chunk)),
-=======
                             LectureTranscriptionSchema.SEGMENT_START_TIME.value: start_time,
                             LectureTranscriptionSchema.SEGMENT_END_TIME.value: end_time,
-                            LectureTranscriptionSchema.SEGMENT_TEXT.value: chunk.replace(
-                                CHUNK_SEPARATOR_CHAR, " "
-                            ).strip(),
->>>>>>> c78986ff
+                            LectureTranscriptionSchema.SEGMENT_TEXT.value: self.cleanup_chunk(self.replace_separator_char(chunk)),
                         }
                     )
                     offset_start = offset_end + 1
@@ -224,11 +216,11 @@
         return text.replace("  ", " ").strip()
 
     @staticmethod
-    def replace_seperator_char(text: str, replace_with: str = " ") -> str:
+    def replace_separator_char(text: str, replace_with: str = " ") -> str:
         return text.replace(CHUNK_SEPARATOR_CHAR, replace_with)
 
-    def remove_seperator_char(self, text: str) -> str:
-        return self.replace_seperator_char(text, "")
+    def remove_separator_char(self, text: str) -> str:
+        return self.replace_separator_char(text, "")
 
     def summarize_chunks(self, chunks):
         chunks_with_summaries = []
