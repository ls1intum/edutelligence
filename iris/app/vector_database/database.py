import logging
import weaviate

from .faq_schema import init_faq_schema
from .lecture_unit_page_chunk_schema import init_lecture_unit_page_chunk_schema
from weaviate.classes.query import Filter
from app.config import settings
import threading

from .lecture_unit_schema import init_lecture_unit_schema

logger = logging.getLogger(__name__)
batch_update_lock = threading.Lock()


class VectorDatabase:
    """
    Class to interact with the Weaviate vector database
    """

    _lock = threading.Lock()
    _client_instance = None

    def __init__(self):
        with VectorDatabase._lock:
            if not VectorDatabase._client_instance:
                VectorDatabase._client_instance = weaviate.connect_to_local(
                    host=settings.weaviate.host,
                    port=settings.weaviate.port,
                    grpc_port=settings.weaviate.grpc_port,
                )
                logger.info("Weaviate client initialized")
        self.client = VectorDatabase._client_instance
        self.lectures = init_lecture_unit_page_chunk_schema(self.client)
<<<<<<< HEAD
=======
        self.lecture_units = init_lecture_unit_schema(self.client)
>>>>>>> ce71f09e
        self.faqs = init_faq_schema(self.client)

    def delete_collection(self, collection_name):
        """
        Delete a collection from the database
        """
        if self.client.collections.exists(collection_name):
            if self.client.collections.delete(collection_name):
                logger.info(f"Collection {collection_name} deleted")
            else:
                logger.error(f"Collection {collection_name} failed to delete")

    def delete_object(self, collection_name, property_name, object_property):
        """
        Delete an object from the collection inside the database
        """
        collection = self.client.collections.get(collection_name)
        collection.data.delete_many(
            where=Filter.by_property(property_name).equal(object_property)
        )

    def get_client(self):
        """
        Get the Weaviate client
        """
        return self.client<|MERGE_RESOLUTION|>--- conflicted
+++ resolved
@@ -32,10 +32,7 @@
                 logger.info("Weaviate client initialized")
         self.client = VectorDatabase._client_instance
         self.lectures = init_lecture_unit_page_chunk_schema(self.client)
-<<<<<<< HEAD
-=======
         self.lecture_units = init_lecture_unit_schema(self.client)
->>>>>>> ce71f09e
         self.faqs = init_faq_schema(self.client)
 
     def delete_collection(self, collection_name):
