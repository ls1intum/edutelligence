--- conflicted
+++ resolved
@@ -92,11 +92,7 @@
                 run_id=dto.settings.authentication_token,
                 base_url=dto.settings.artemis_base_url,
                 initial_stages=dto.initial_stages,
-<<<<<<< HEAD
                 lecture_id=dto.videoUnitId,
-=======
-                lecture_id=dto.lectureUnitId,
->>>>>>> ce71f09e
             )
             db = VectorDatabase()
             client = db.get_client()
@@ -230,10 +226,6 @@
     thread.start()
     return
 
-<<<<<<< HEAD
-=======
-
->>>>>>> ce71f09e
 @router.get(
     "/test",
     status_code=status.HTTP_202_ACCEPTED,
