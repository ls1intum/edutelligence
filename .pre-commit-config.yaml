--- conflicted
+++ resolved
@@ -8,14 +8,12 @@
         args: ["-p", "iris"]
         files: "^iris/.*"
       - id: sub-pre-commit
-<<<<<<< HEAD
         alias: athena
         name: "pre-commit for athena"
         args: [ "-p", "athena" ]
         files: "^athena/.*"
-=======
+      - id: sub-pre-commit
         alias: nebula
         name: "pre-commit for nebula"
         args: ["-p", "nebula"]
-        files: "^nebula/.*"
->>>>>>> 4b626915
+        files: "^nebula/.*"