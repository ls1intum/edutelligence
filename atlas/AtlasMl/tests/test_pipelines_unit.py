import uuid

import pytest
import numpy as np
from unittest.mock import MagicMock, patch, call
from atlasml.ml.pipeline_workflows import PipelineWorkflows
from atlasml.models.competency import ExerciseWithCompetencies, Competency


@pytest.fixture
def workflows():
    # Patch weaviate client on instantiation
    with patch("atlasml.ml.pipeline_workflows.get_weaviate_client") as mock_get_client:
        mock_client = MagicMock()
        mock_get_client.return_value = mock_client
        wf = PipelineWorkflows(weaviate_client=mock_client)
        yield wf


def test_initial_texts_calls_add_embeddings(workflows):
    # Arrange
    texts = [
        ExerciseWithCompetencies(
            id=1,
            title="A",
            description="A",
            competencies=[],
            course_id=1,
        ),
        ExerciseWithCompetencies(
            id=2,
            title="B",
            description="B",
            competencies=[],
            course_id=1,
        ),
    ]
    workflows.weaviate_client.add_embeddings = MagicMock()
    with patch(
        "atlasml.ml.pipeline_workflows.generate_embeddings_openai"
    ) as mock_embed:
        mock_embed.side_effect = lambda embedding: ([1.0, 2.0])
        # Act
        workflows.initial_exercises(texts)
    # Assert
    assert workflows.weaviate_client.add_embeddings.call_count == 2
    calls = workflows.weaviate_client.add_embeddings.call_args_list
    for c, text in zip(calls, texts):
        assert c[0][0] == "Exercise"
        assert c[0][2]["description"] == text.description


def test_initial_competencies_calls_add_embeddings(workflows):
    competencies = [
        Competency(
            id=3, title="T1", description="Desc1", course_id=1
        ),
        Competency(
            id=4, title="T2", description="Desc2", course_id=1
        ),
    ]
    workflows.weaviate_client.add_embeddings = MagicMock()
    with patch(
        "atlasml.ml.pipeline_workflows.generate_embeddings_openai"
    ) as mock_embed:
        mock_embed.side_effect = lambda embedding: (uuid, [0.5, 0.5])
        workflows.initial_competencies(competencies)
    assert workflows.weaviate_client.add_embeddings.call_count == 2
    calls = workflows.weaviate_client.add_embeddings.call_args_list
    for c, comp in zip(calls, competencies):
        assert c[0][0] == "Competency"
        assert c[0][2]["title"] == comp.title
        assert c[0][2]["description"] == comp.description


def test_initial_cluster_to_competencyPipeline(workflows):
    # Prepare some clusters and competencies in the DB
    workflows.weaviate_client.get_all_embeddings = MagicMock(
        side_effect=[
            [
                {"vector": {"default": [1.0, 0.0]}, "properties": {"cluster_id": "C1"}}
            ],  # clusters
            [
                {
                    "properties": {
                        "competency_id": "K1",
                        "description": "t",
                        "title": "n",
                    }
                }
            ],  # competencies
        ]
    )
    workflows.weaviate_client.add_embeddings = MagicMock()
    with (
        patch("atlasml.ml.embeddings.generate_embeddings_openai") as mock_embed,
        patch("atlasml.ml.pipeline_workflows.compute_cosine_similarity") as mock_cosine,
    ):
        mock_embed.return_value = [0.1, 0.2]
        mock_cosine.return_value = 1.0
        workflows.initial_cluster_to_competency_pipeline()
    workflows.weaviate_client.add_embeddings.assert_called_once()
    args, kwargs = workflows.weaviate_client.add_embeddings.call_args
    assert args[0] == "Competency"
    assert "cluster_id" in args[2]


def test_initial_cluster_pipeline(workflows):
    # Simulate 2 texts and 2 competencies
    workflows.weaviate_client.get_all_embeddings = MagicMock(
        side_effect=[
            [
                {
                    "id": "T1",
                    "vector": {"default": [1.0, 0.0]},
                    "properties": {"exercise_id": "T1", "description": "t1"},
                },
                {
                    "id": "T2",
                    "vector": {"default": [0.0, 1.0]},
                    "properties": {"exercise_id": "T2", "description": "t2"},
                },
            ],  # texts
            [  # competencies
                {
                    "id": "K1",
                    "vector": {"default": [0.5, 0.5]},
                    "properties": {
                        "competency_id": "K1",
                        "title": "n",
                        "description": "desc",
                    },
                }
            ],
            [  # clusters after clustering
                {
                    "vector": {"default": [0.8, 0.2]},
                    "properties": {"cluster_id": "0", "label_id": "0"},
                }
            ],
        ]
    )
    workflows.weaviate_client.add_embeddings = MagicMock()
    workflows.weaviate_client.update_property_by_id = MagicMock()
    workflows.weaviate_client.get_embeddings_by_property = MagicMock(
        return_value=[
            {
                "properties": {
                    "competency_id": "K1",
                    "cluster_id": "K1",
                }
            }
        ]
    )
    with (
        patch("atlasml.ml.pipeline_workflows.apply_hdbscan") as mock_hdbscan,
        patch("atlasml.ml.pipeline_workflows.compute_cosine_similarity") as mock_cosine,
    ):
        mock_hdbscan.return_value = (
            [0, 1],
            np.array([[0.8, 0.2]]),
            np.array([[0.8, 0.2]]),
        )
        mock_cosine.return_value = 1.0
        workflows.initial_cluster_pipeline()
    assert workflows.weaviate_client.add_embeddings.call_count >= 1
    assert workflows.weaviate_client.update_property_by_id.call_count >= 1


def test_newTextPipeline(workflows):
    # Set up clusters and competencies for new text
    workflows.weaviate_client.get_all_embeddings = MagicMock(
        return_value=[
            {
                "vector": {"default": [1.0, 0.0]},
                "properties": {
                    "cluster_id": "0",
                    "label_id": "0",
                },
            },
            {
                "vector": {"default": [0.0, 1.0]},
                "properties": {
                    "cluster_id": "1",
                    "label_id": "1",
                },
            },
        ]
    )
    workflows.weaviate_client.get_embeddings_by_property = MagicMock(
        return_value=[
            {
                "properties": {
                    "title": "K0",
                    "description": "description",
<<<<<<< HEAD
                    "competency_id": "K0",
                    "cluster_id": "K0",
                    "course_id": "course-1",
                },
                "vector": {"default": [0.0, 1.0]},
=======
                    "competency_id": "1",
                    "cluster_id": "1",
                    "course_id": "1",
                }
>>>>>>> fb5a024a
            }
        ]
    )
    workflows.weaviate_client.add_embeddings = MagicMock()
    with (
        patch("atlasml.ml.embeddings.generate_embeddings_openai") as mock_embed,
        patch("atlasml.ml.pipeline_workflows.compute_cosine_similarity") as mock_cosine,
    ):
        mock_embed.return_value = [1.0, 0.0]
        mock_cosine.side_effect = [0.99, 0.01]
<<<<<<< HEAD
        cid = workflows.new_text_suggestion("Some text", "course-1")
    assert cid[0][0].id == "K0"
=======
        cid = workflows.newTextPipeline("Some text")
    assert cid.id == 1
>>>>>>> fb5a024a
<|MERGE_RESOLUTION|>--- conflicted
+++ resolved
@@ -193,18 +193,11 @@
                 "properties": {
                     "title": "K0",
                     "description": "description",
-<<<<<<< HEAD
-                    "competency_id": "K0",
-                    "cluster_id": "K0",
-                    "course_id": "course-1",
-                },
-                "vector": {"default": [0.0, 1.0]},
-=======
                     "competency_id": "1",
                     "cluster_id": "1",
                     "course_id": "1",
-                }
->>>>>>> fb5a024a
+                },
+                "vector": {"default": [0.0, 1.0]},
             }
         ]
     )
@@ -215,10 +208,5 @@
     ):
         mock_embed.return_value = [1.0, 0.0]
         mock_cosine.side_effect = [0.99, 0.01]
-<<<<<<< HEAD
         cid = workflows.new_text_suggestion("Some text", "course-1")
-    assert cid[0][0].id == "K0"
-=======
-        cid = workflows.newTextPipeline("Some text")
-    assert cid.id == 1
->>>>>>> fb5a024a
+    assert cid[0][0].id == 1