import numpy as np
import pytest

from atlasml.ml.Clustering.HDBSCAN import apply_hdbscan
from atlasml.ml.Clustering.TSNE import apply_tsne


def test_tsne_output_shape_default():
    matrix = np.random.rand(100, 50)
    result = apply_tsne(matrix)
    assert result.shape == (100, 2)


def test_tsne_output_shape_custom_components():
    matrix = np.random.rand(100, 50)
    result = apply_tsne(matrix, n_components=3)
    assert result.shape == (100, 3)


def test_tsne_reproducibility():
    matrix = np.random.rand(100, 50)
    result1 = apply_tsne(matrix, random_state=42)
    result2 = apply_tsne(matrix, random_state=42)
    np.testing.assert_allclose(result1, result2, rtol=1e-5, atol=1e-5)


def test_tsne_invalid_input_type():
    with pytest.raises(Exception):
        apply_tsne("not a numpy array")


def test_tsne_perplexity_too_high():
    matrix = np.random.rand(5, 5)
    with pytest.raises(ValueError):
        apply_tsne(matrix, perplexity=50)  # too high for 5 samples


def test_hdbscan_output_shape_default():
    # Generate a dataset with 100 samples and 5 features.
    matrix = np.random.rand(100, 5)
    labels, centroids, medoids = apply_hdbscan(matrix)
    # The returned labels should be a 1D numpy array with length equal to the number of samples.
    assert isinstance(labels, np.ndarray)
    assert labels.shape[0] == 100


def test_hdbscan_invalid_input_type():
    # Passing a non-numpy array should raise an Exception.
    with pytest.raises(Exception):
        apply_hdbscan("not a numpy array")


def test_hdbscan_metric_cosine():
    # Ensure the function works with a different metric.
    matrix = np.random.rand(100, 5)
    labels, centroids, medoids = apply_hdbscan(matrix, metric='cosine')
    # Verify output shape remains consistent.
    assert isinstance(labels, np.ndarray)
    assert labels.shape[0] == 100


def test_hdbscan_noise_detection():
    # Create a simple dataset containing a tight cluster and some outliers.
    # Cluster: 50 points around (0,0)
    cluster = np.random.randn(50, 2) * 0.1
    # Outliers: 10 points far from the cluster
    noise = np.random.uniform(low=20, high=50, size=(10, 2))
    matrix = np.vstack([cluster, noise])

    # Run HDBSCAN with parameters tuned to detect noise.
    # Adjust parameters by using 'min_cluster_size' instead of 'eps' to better isolate the noise points.
<<<<<<< HEAD
    labels, centroids, medoids = apply_hdbscan(matrix, min_samples=3, metric="euclidean", min_cluster_size=15)
=======
    labels, centroids, medoids = apply_hdbscan(matrix, min_samples=3, min_cluster_size=15)
>>>>>>> 173e19e2

    # HDBSCAN typically marks noise points as -1.
    # Check that some points have been labeled as noise and provide a debug message if not.
    assert (
        -1 in labels
    ), f"Expected noise label (-1) in the output labels, but got: {np.unique(labels)}"<|MERGE_RESOLUTION|>--- conflicted
+++ resolved
@@ -69,11 +69,7 @@
 
     # Run HDBSCAN with parameters tuned to detect noise.
     # Adjust parameters by using 'min_cluster_size' instead of 'eps' to better isolate the noise points.
-<<<<<<< HEAD
-    labels, centroids, medoids = apply_hdbscan(matrix, min_samples=3, metric="euclidean", min_cluster_size=15)
-=======
     labels, centroids, medoids = apply_hdbscan(matrix, min_samples=3, min_cluster_size=15)
->>>>>>> 173e19e2
 
     # HDBSCAN typically marks noise points as -1.
     # Check that some points have been labeled as noise and provide a debug message if not.
