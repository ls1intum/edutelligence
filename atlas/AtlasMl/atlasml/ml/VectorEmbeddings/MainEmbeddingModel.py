from openai import OpenAI

<<<<<<< HEAD
def generate_embeddings_openai(id, description):
    client = OpenAI()
    client.api_key = ""  # Replace with OpenAI API Key
    response = client.embeddings.create(
        input=description,
        model="text-embedding-3-small"
    )
    return id, response.data[0].embedding
=======
client = OpenAI()
client.api_key = ""  # Replace with OpenAI API Key

response = client.embeddings.create(input="Task Text", model="text-embedding-3-small")
>>>>>>> 4b00f13f
<|MERGE_RESOLUTION|>--- conflicted
+++ resolved
@@ -1,6 +1,5 @@
 from openai import OpenAI
 
-<<<<<<< HEAD
 def generate_embeddings_openai(id, description):
     client = OpenAI()
     client.api_key = ""  # Replace with OpenAI API Key
@@ -8,10 +7,4 @@
         input=description,
         model="text-embedding-3-small"
     )
-    return id, response.data[0].embedding
-=======
-client = OpenAI()
-client.api_key = ""  # Replace with OpenAI API Key
-
-response = client.embeddings.create(input="Task Text", model="text-embedding-3-small")
->>>>>>> 4b00f13f
+    return id, response.data[0].embedding