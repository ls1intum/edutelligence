--- conflicted
+++ resolved
@@ -1,15 +1,7 @@
 from sentence_transformers import SentenceTransformer
 
-from atlasml.clients.weaviate import get_weaviate_client
+from atlasml.clients.weaviate import get_weaviate_client, CollectionNames
 
-<<<<<<< HEAD
-def generate_embeddings_local(id: str, sentence: str):
-    weaviate_client = get_weaviate_client()
-    model = SentenceTransformer('sentence-transformers/all-MiniLM-L6-v2')
-    embeddings = model.encode(sentence)
-    uuid = weaviate_client.add_embeddings(id, sentence, embeddings)
-    return id, embeddings
-=======
 
 def generate_embeddings(id: str, sentence: str):
     weaviate_client = get_weaviate_client()
@@ -17,6 +9,11 @@
     model = SentenceTransformer("sentence-transformers/all-MiniLM-L6-v2")
     embeddings = model.encode(sentence)
 
-    uuid = weaviate_client.add_embeddings(id, sentence, embeddings)
-    return uuid, embeddings
->>>>>>> 4b00f13f
+    properties = {"properties": [{
+        "text_id": "",
+        "text": sentence,
+        "competency_ids": ""
+    }]}
+
+    uuid = weaviate_client.add_embeddings(CollectionNames.TEXT.value, embeddings, )
+    return uuid, embeddings