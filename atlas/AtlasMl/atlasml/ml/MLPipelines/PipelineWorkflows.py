--- conflicted
+++ resolved
@@ -3,12 +3,8 @@
 import uuid
 from atlasml.clients.weaviate import get_weaviate_client, CollectionNames, WeaviateClient
 from atlasml.ml.Clustering.HDBSCAN import apply_hdbscan, SimilarityMetric
-<<<<<<< HEAD
 from atlasml.ml.FeedbackLoop.FeedbackLoop import update_cluster_centroid
-from atlasml.ml.VectorEmbeddings.FallbackModel import generate_embeddings_local
-=======
 from atlasml.ml.VectorEmbeddings.FallbackModel import generate_embeddings
->>>>>>> dce7aba8
 from atlasml.ml.SimilarityMeasurement.Cosine import compute_cosine_similarity
 from sklearn.metrics.pairwise import cosine_similarity
 from atlasml.ml.VectorEmbeddings.ModelDimension import ModelDimension
@@ -191,8 +187,7 @@
                     "competency_ids": competency_to_match["properties"]["competency_id"]
         } ] }
         self.weaviate_client.add_embeddings(CollectionNames.TEXT.value, embedding, properties)
-<<<<<<< HEAD
-        return similarity_scores
+        return competency_to_match["properties"]["competency_id"]
 
 
     def feedbackLoopPipeline(self, text_id: str, cluster_id: str):
@@ -246,7 +241,4 @@
             "name": cluster["properties"]["name"],
             "members": new_members,
         }]}
-        self.weaviate_client.add_embeddings(CollectionNames.CLUSTERCENTER.value, newMedoid.tolist(), new_cluster)
-=======
-        return competency_to_match["properties"]["competency_id"]
->>>>>>> dce7aba8
+        self.weaviate_client.add_embeddings(CollectionNames.CLUSTERCENTER.value, newMedoid.tolist(), new_cluster)