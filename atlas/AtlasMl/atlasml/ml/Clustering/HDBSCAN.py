--- conflicted
+++ resolved
@@ -25,18 +25,12 @@
     Returns:
         numpy.ndarray: The cluster labels assigned to each data point.
     """
-<<<<<<< HEAD
-    clusterer = HDBSCAN(min_samples=min_samples, metric=metric, store_centers='both', cluster_selection_epsilon=eps, min_cluster_size=min_cluster_size)
-    clusterer.fit(matrix)
-    return clusterer.labels_, clusterer.centroids_, clusterer.medoids_
-=======
     clusterer = HDBSCAN(
         min_samples=min_samples,
         metric=metric,
+        store_centers='both',
         cluster_selection_epsilon=eps,
         min_cluster_size=min_cluster_size,
     )
     clusterer.fit(matrix)
-
-    return clusterer.labels_
->>>>>>> 4b00f13f
+    return clusterer.labels_, clusterer.centroids_, clusterer.medoids_