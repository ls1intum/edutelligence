from enum import Enum

from sklearn.cluster import HDBSCAN


class SimilarityMetric(Enum):
    euclidean = "euclidean"
    cosine = "cosine"
    jaccard = "jaccard"


def apply_hdbscan(
    matrix, eps=0.5, min_samples=5, metric="euclidean", min_cluster_size=10
):
    """
    Applies HDBSCAN clustering algorithm to a given nxn matrix.

    Parameters:
        matrix (numpy.ndarray): An n x n matrix (data points x features).
        eps (float): Maximum distance between two samples for one to be considered as in the neighborhood of the other.
        min_samples (int): Minimum number of samples in a neighborhood for a point to be considered a core point.
        metric (str): The metric to use for distance computation.

    Returns:
        numpy.ndarray: The cluster labels assigned to each data point.
    """
<<<<<<< HEAD
    clusterer = HDBSCAN(
        min_samples=min_samples,
        metric=metric,
        cluster_selection_epsilon=eps,
        min_cluster_size=min_cluster_size,
    )
=======
    clusterer = HDBSCAN(min_samples=min_samples, metric=metric, cluster_selection_epsilon=eps, store_centers="both", min_cluster_size=min_cluster_size)
>>>>>>> 6cb98a0c
    clusterer.fit(matrix)

    return clusterer.labels_, clusterer.centroids_, clusterer.medoids_<|MERGE_RESOLUTION|>--- conflicted
+++ resolved
@@ -24,16 +24,12 @@
     Returns:
         numpy.ndarray: The cluster labels assigned to each data point.
     """
-<<<<<<< HEAD
     clusterer = HDBSCAN(
         min_samples=min_samples,
         metric=metric,
         cluster_selection_epsilon=eps,
         min_cluster_size=min_cluster_size,
     )
-=======
-    clusterer = HDBSCAN(min_samples=min_samples, metric=metric, cluster_selection_epsilon=eps, store_centers="both", min_cluster_size=min_cluster_size)
->>>>>>> 6cb98a0c
     clusterer.fit(matrix)
 
     return clusterer.labels_, clusterer.centroids_, clusterer.medoids_