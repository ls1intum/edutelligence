--- conflicted
+++ resolved
@@ -4,13 +4,7 @@
 from atlasml.ml.VectorEmbeddings.ModelDimension import ModelDimension
 
 
-<<<<<<< HEAD
 def compute_euclidean_distance(embedding_vector, comparison_vector):
-=======
-def compute_euclidean_distance(
-    embedding_vector, model: ModelDimension, comparison_vector
-):
->>>>>>> 4b00f13f
     """
     Computes the Euclidean distance between two embedding vectors.
 
