--- conflicted
+++ resolved
@@ -9,7 +9,6 @@
 from atlasml.config import settings
 
 
-# TODO: ARDA: Add proper collection names according to your use cases.
 # If you define all the collections here all the collections will be created
 # automatically when you run the project.
 class CollectionNames(str, Enum):
@@ -44,69 +43,26 @@
     def _ensure_collections_exist(self):
         """Ensure collections exist with a proper schema."""
         # Define schemas for each collection
-<<<<<<< HEAD
         # After, schema updated automatically, and you can fetch the data from the collection with the new properties
-=======
-        # TODO: ARDA: Add properties for each collection
-        # After, schema updated automatically and u can fetch the data from the
-        # collection with the new properties
->>>>>>> 4b00f13f
         collection_schemas = {
             CollectionNames.TEXT.value: {
                 "properties": [
-<<<<<<< HEAD
-                    {"name": "text_id", "dataType": ["string"], "indexFilterable": True},
-                    {"name": "text", "dataType": ["text"]},
-                    {"name": "competency_ids", "dataType": ["string[]"], "indexFilterable": True},
-=======
+                    {"name": "text_id", "dataType": "text", "indexFilterable": True},
                     {"name": "text", "dataType": "text"},
-                    {
-                        "name": "unit_id",
-                        "dataType": "text",
-                        "indexFilterable": True,
-                    },
-                    {"name": "name", "dataType": "text", "indexFilterable": True},
-                    {
-                        "name": "category",
-                        "dataType": "text",
-                        "indexFilterable": True,
-                    },
->>>>>>> 4b00f13f
+                    {"name": "competency_ids", "dataType": "string[]", "indexFilterable": True},
                 ]
             },
             CollectionNames.COMPETENCY.value: {
                 "properties": [
-<<<<<<< HEAD
-                    {"name": "competency_id", "dataType": ["string"], "indexFilterable": True},
-                    {"name": "name", "dataType": ["string"]},
-                    {"name": "text", "dataType": ["text"]},
-                    {"name": "cluster_id", "dataType": ["string"], "indexFilterable": True},
-=======
-                    {"name": "name", "dataType": "text", "indexFilterable": True},
-                    {"name": "size", "dataType": "int"},
-                    {
-                        "name": "members",
-                        "dataType": "text[]",
-                        "indexFilterable": True,
-                    },
->>>>>>> 4b00f13f
+                    {"name": "competency_id", "dataType": "text", "indexFilterable": True},
+                    {"name": "name", "dataType":  "text"},
+                    {"name": "text", "dataType":  "text"},
+                    {"name": "cluster_id", "dataType": "text", "indexFilterable": True},
                 ]
             },
             CollectionNames.CLUSTERCENTER.value: {
                 "properties": [
-<<<<<<< HEAD
-                    {"name": "cluster_id", "dataType": ["string"], "indexFilterable": True}
-=======
-                    {"name": "title", "dataType": "text", "indexFilterable": True},
-                    {"name": "description", "dataType": "text"},
-                    {"name": "author", "dataType": "text", "indexFilterable": True},
-                    {"name": "level", "dataType": "text", "indexFilterable": True},
-                    {
-                        "name": "competencies",
-                        "dataType": "text[]",
-                        "indexFilterable": True,
-                    },
->>>>>>> 4b00f13f
+                    {"name": "cluster_id", "dataType":  "text", "indexFilterable": True}
                 ]
             },
         }
@@ -372,17 +328,6 @@
         if not self.client.collections.exists(collection_name):
             raise ValueError(f"Collection '{collection_name}' does not exist")
 
-<<<<<<< HEAD
-    def delete_data_by_id(self, collection_name: str, id: str):
-        pass
-
-    def delete_all_data_from_collection(self, collection_name: str):
-        pass
-
-    def update_property_by_id(self, collection_name: str, id: str, properties: dict):
-        pass
-
-=======
     def delete_all_data_from_collection(self, collection_name: str):
         """Delete all data from a collection."""
 
@@ -421,7 +366,6 @@
         if cls._instance is None:
             cls._instance = WeaviateClient()
         return cls._instance
->>>>>>> 4b00f13f
 
 
 def get_weaviate_client() -> WeaviateClient:
