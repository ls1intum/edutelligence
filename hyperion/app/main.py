--- conflicted
+++ resolved
@@ -16,6 +16,30 @@
 )
 app.add_middleware(AuthMiddleware)
 
+
+# Custom OpenAPI schema
+def custom_openapi():
+    if app.openapi_schema:
+        return app.openapi_schema
+    openapi_schema = get_openapi(
+        title=app.title,
+        version=app.version,
+        description=app.description,
+        routes=app.routes,
+    )
+    openapi_schema = add_security_schema_to_openapi(openapi_schema)
+    app.openapi_schema = openapi_schema
+    return app.openapi_schema
+
+
+app.openapi = custom_openapi
+
+# Add routers
+app.include_router(health_router)
+
+ChatModel = get_model(settings.MODEL_NAME)
+model = ChatModel()
+
 app.add_middleware(AuthMiddleware)
 
 
@@ -33,36 +57,12 @@
     app.openapi_schema = openapi_schema
     return app.openapi_schema
 
-<<<<<<< HEAD
-# Custom OpenAPI schema
-def custom_openapi():
-    if app.openapi_schema:
-        return app.openapi_schema
-    openapi_schema = get_openapi(
-        title=app.title,
-        version=app.version,
-        description=app.description,
-        routes=app.routes,
-    )
-    openapi_schema = add_security_schema_to_openapi(openapi_schema)
-    app.openapi_schema = openapi_schema
-    return app.openapi_schema
-=======
->>>>>>> 0cbaba16
 
 app.openapi = custom_openapi
 
-<<<<<<< HEAD
-app.openapi = custom_openapi
-
-# Add routers
-app.include_router(health_router)
-
-=======
 # Include Routers
 app.include_router(health_router)
 
->>>>>>> 0cbaba16
 ChatModel = get_model(settings.MODEL_NAME)
 model = ChatModel()
 
@@ -73,10 +73,6 @@
     response_model=str,
 )
 def run(query: str):
-<<<<<<< HEAD
-
-=======
->>>>>>> 0cbaba16
     return model.invoke(query).content
 
 
