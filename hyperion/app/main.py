import sys
import grpc
import logging
import signal
from typing import Optional
from concurrent import futures
from logging import StreamHandler, getLogger
from langchain_core.language_models.chat_models import BaseLanguageModel

from grpc_health.v1 import health, health_pb2, health_pb2_grpc

from app.settings import settings
from app.grpc import hyperion_pb2_grpc
from app.models import get_model


from app.creation_steps.step1_define_boundary_condition.servicer import (
    DefineBoundaryConditionServicer,
)
from app.creation_steps.step2_draft_problem_statement.servicer import (
    DraftProblemStatementServicer,
)
from app.creation_steps.step3_create_solution_repository.servicer import (
    SolutionRepositoryCreatorServicer,
)
from app.creation_steps.step4_create_template_repository.servicer import (
    CreateTemplateRepositoryServicer,
)
from app.creation_steps.step5_create_test_repository.servicer import (
    CreateTestRepositoryServicer,
)
from app.creation_steps.step6_finalize_problem_statement.servicer import (
    FinalizeProblemStatementServicer,
)
from app.creation_steps.step7_configure_grading.servicer import ConfigureGradingServicer
from app.creation_steps.step8_review_and_refine.servicer import (
    ReviewAndRefineServicer,
)


logging.basicConfig(
    level=logging.INFO,
    format="%(asctime)s %(levelname)s [%(name)s]: %(message)s",
    handlers=[StreamHandler(sys.stdout)],
)

logger = getLogger(__name__)


class GrpcServer:
    """Production-grade gRPC server for Hyperion."""

    def __init__(self, max_workers: int = None):
        """Initialize the gRPC server.

        Args:
            max_workers: Maximum number of worker threads (defaults to settings)
        """
        self.max_workers = max_workers or settings.GRPC_MAX_WORKERS
        self.server: Optional[grpc.Server] = None
<<<<<<< HEAD
        self._address = f"{host}:{port}"
        self.model: Optional[BaseLanguageModel] = None

    def _initialize_model(self) -> BaseLanguageModel:
        """Initialize the AI model based on settings.

        Returns:
            Initialized language model instance

        Raises:
            ValueError: If model configuration is invalid
            EnvironmentError: If model provider is not found
        """
        if not settings.MODEL_NAME:
            raise ValueError("MODEL_NAME is not configured in settings")

        logger.info(f"Initializing AI model: {settings.MODEL_NAME}")
        try:
            model = get_model(settings.MODEL_NAME)
            logger.info(f"Successfully initialized model: {settings.MODEL_NAME}")
            return model
        except Exception as e:
            logger.error(f"Failed to initialize model {settings.MODEL_NAME}: {e}")
            raise

    def start(self):
        """Start the gRPC server."""
        self.model = self._initialize_model()

=======
        self._shutdown_event = False

    def start(self):
        """Start the gRPC server."""
        # Create server with interceptors for observability
>>>>>>> b75f8c21
        self.server = grpc.server(
            futures.ThreadPoolExecutor(max_workers=self.max_workers),
            options=[
                ("grpc.max_send_message_length", 100 * 1024 * 1024),  # 100 MB
                ("grpc.max_receive_message_length", 100 * 1024 * 1024),  # 100 MB
                ("grpc.keepalive_time_ms", 30000),  # 30 seconds
                ("grpc.keepalive_timeout_ms", 5000),  # 5 seconds
                ("grpc.keepalive_permit_without_calls", True),
                ("grpc.http2.min_time_between_pings_ms", 10000),  # 10 seconds
                ("grpc.http2.min_ping_interval_without_data_ms", 300000),  # 5 minutes
            ],
        )

<<<<<<< HEAD
        # Add services to the server
        hyperion_pb2_grpc.add_HealthServicer_to_server(
            HealthServicer(version=project_meta.version), self.server
        )
        hyperion_pb2_grpc.add_BoundaryConditionsDefinerServicer_to_server(
            DefineBoundaryConditionServicer(model=self.model), self.server
        )
        hyperion_pb2_grpc.add_ProblemStatementDrafterServicer_to_server(
            DraftProblemStatementServicer(model=self.model), self.server
        )
        hyperion_pb2_grpc.add_SolutionRepositoryCreatorServicer_to_server(
            SolutionRepositoryCreatorServicer(model=self.model), self.server
        )
        hyperion_pb2_grpc.add_TemplateRepositoryCreatorServicer_to_server(
            CreateTemplateRepositoryServicer(model=self.model), self.server
        )
        hyperion_pb2_grpc.add_TestRepositoryCreatorServicer_to_server(
            CreateTestRepositoryServicer(model=self.model), self.server
        )
        hyperion_pb2_grpc.add_ProblemStatementFinalizerServicer_to_server(
            FinalizeProblemStatementServicer(model=self.model), self.server
        )
        hyperion_pb2_grpc.add_GradingConfiguratorServicer_to_server(
            ConfigureGradingServicer(model=self.model), self.server
        )
        hyperion_pb2_grpc.add_ConfigurationVerifierServicer_to_server(
            VerifyConfigurationServicer(model=self.model), self.server
        )
=======
        # Register services dynamically
        self._register_services()

        # Configure TLS or insecure port
        if settings.TLS_ENABLED:
            self._configure_tls_port()
        else:
            # Development mode - insecure port
            self.server.add_insecure_port(settings.GRPC_ADDRESS)
            logger.warning("Using insecure gRPC port - NOT recommended for production!")
>>>>>>> b75f8c21

        # Setup graceful shutdown
        self._setup_signal_handlers()

        # Start the server
        self.server.start()
<<<<<<< HEAD
        logger.info(f"gRPC server started, listening on {self._address}")
        logger.info(f"Using LM model: {settings.MODEL_NAME}")
=======
        logger.info(
            f"gRPC server started, listening on {settings.GRPC_ADDRESS} (TLS: {settings.TLS_ENABLED})"
        )
>>>>>>> b75f8c21

        # Keep the server running
        logger.info("Server waiting for requests...")
        try:
            self.server.wait_for_termination()
        except KeyboardInterrupt:
            self._graceful_shutdown()

    def _register_services(self):
        """Register all gRPC services dynamically."""
        logger.info("Registering gRPC services...")

        # Add health service using the official gRPC health protocol
        health_servicer = health.HealthServicer()
        health_pb2_grpc.add_HealthServicer_to_server(health_servicer, self.server)

        # Set overall server health status to SERVING
        health_servicer.set("", health_pb2.HealthCheckResponse.SERVING)

        # Map of servicer classes to their registration functions
        servicers = {
            "DefineBoundaryConditionServicer": DefineBoundaryConditionServicer(),
            "DraftProblemStatementServicer": DraftProblemStatementServicer(),
            "CreateSolutionRepositoryServicer": CreateSolutionRepositoryServicer(),
            "CreateTemplateRepositoryServicer": CreateTemplateRepositoryServicer(),
            "CreateTestRepositoryServicer": CreateTestRepositoryServicer(),
            "FinalizeProblemStatementServicer": FinalizeProblemStatementServicer(),
            "ConfigureGradingServicer": ConfigureGradingServicer(),
            "ReviewAndRefineServicer": ReviewAndRefineServicer(),
        }

        # Register each servicer and set their health status
        for servicer_name, servicer_instance in servicers.items():
            add_fn_name = f"add_{servicer_name}_to_server"
            add_fn = getattr(hyperion_pb2_grpc, add_fn_name, None)
            if add_fn:
                add_fn(servicer_instance, self.server)
                logger.info(f"Registered {servicer_name}")

                # Set health status for this service
                service_name = servicer_name.replace("Servicer", "")
                health_servicer.set(
                    service_name, health_pb2.HealthCheckResponse.SERVING
                )
            else:
                logger.warning(f"Could not find registration function: {add_fn_name}")

        # Store health servicer reference for shutdown handling
        self._health_servicer = health_servicer

    def _setup_signal_handlers(self):
        """Setup graceful shutdown signal handlers."""

        def signal_handler(signum, frame):
            logger.info(f"Received signal {signum}, initiating graceful shutdown...")
            self._graceful_shutdown()

        signal.signal(signal.SIGTERM, signal_handler)
        signal.signal(signal.SIGINT, signal_handler)

    def _graceful_shutdown(self):
        """Perform graceful shutdown of the gRPC server."""
        if self.server and not self._shutdown_event:
            self._shutdown_event = True
            logger.info("Initiating graceful shutdown...")

            # Set all services to NOT_SERVING during shutdown
            if hasattr(self, "_health_servicer"):
                self._health_servicer.set(
                    "", health_pb2.HealthCheckResponse.NOT_SERVING
                )
                logger.info("Set server health status to NOT_SERVING")

            # Stop accepting new requests and give existing ones time to complete
            self.server.stop(grace=30)  # 30 second grace period
            logger.info("Graceful shutdown complete")

    def _configure_tls_port(self):
        """Configure TLS for production gRPC server."""
        try:
            # Read certificate files
            with open(settings.TLS_CERT_PATH, "rb") as f:
                certificate_chain = f.read()
            with open(settings.TLS_KEY_PATH, "rb") as f:
                private_key = f.read()

            # Optional: Client certificate verification
            root_certificates = None
            if settings.TLS_CA_PATH:
                with open(settings.TLS_CA_PATH, "rb") as f:
                    root_certificates = f.read()
                logger.info("Client certificate verification enabled")

            # Create server credentials
            server_credentials = grpc.ssl_server_credentials(
                [(private_key, certificate_chain)],
                root_certificates=root_certificates,
                require_client_auth=bool(root_certificates),
            )

            # Add secure port
            self.server.add_secure_port(settings.GRPC_ADDRESS, server_credentials)
            logger.info(f"TLS enabled with certificate: {settings.TLS_CERT_PATH}")

        except Exception as e:
            logger.error(f"Failed to configure TLS: {e}")
            raise RuntimeError(f"TLS configuration failed: {e}") from e


def serve():
    """Entry point for the grpc-server script."""
    logger.info("Starting Hyperion gRPC server...")
    try:
        server = GrpcServer(max_workers=settings.GRPC_MAX_WORKERS)
        logger.info(
            f"Server configured with address={settings.GRPC_ADDRESS}, workers={settings.GRPC_MAX_WORKERS}"
        )
        server.start()
    except Exception as e:
        logger.error(f"Failed to start gRPC server: {e}")
        raise


if __name__ == "__main__":
    serve()<|MERGE_RESOLUTION|>--- conflicted
+++ resolved
@@ -13,7 +13,6 @@
 from app.grpc import hyperion_pb2_grpc
 from app.models import get_model
 
-
 from app.creation_steps.step1_define_boundary_condition.servicer import (
     DefineBoundaryConditionServicer,
 )
@@ -58,9 +57,8 @@
         """
         self.max_workers = max_workers or settings.GRPC_MAX_WORKERS
         self.server: Optional[grpc.Server] = None
-<<<<<<< HEAD
-        self._address = f"{host}:{port}"
         self.model: Optional[BaseLanguageModel] = None
+        self._shutdown_event = False
 
     def _initialize_model(self) -> BaseLanguageModel:
         """Initialize the AI model based on settings.
@@ -86,15 +84,7 @@
 
     def start(self):
         """Start the gRPC server."""
-        self.model = self._initialize_model()
-
-=======
-        self._shutdown_event = False
-
-    def start(self):
-        """Start the gRPC server."""
         # Create server with interceptors for observability
->>>>>>> b75f8c21
         self.server = grpc.server(
             futures.ThreadPoolExecutor(max_workers=self.max_workers),
             options=[
@@ -108,36 +98,6 @@
             ],
         )
 
-<<<<<<< HEAD
-        # Add services to the server
-        hyperion_pb2_grpc.add_HealthServicer_to_server(
-            HealthServicer(version=project_meta.version), self.server
-        )
-        hyperion_pb2_grpc.add_BoundaryConditionsDefinerServicer_to_server(
-            DefineBoundaryConditionServicer(model=self.model), self.server
-        )
-        hyperion_pb2_grpc.add_ProblemStatementDrafterServicer_to_server(
-            DraftProblemStatementServicer(model=self.model), self.server
-        )
-        hyperion_pb2_grpc.add_SolutionRepositoryCreatorServicer_to_server(
-            SolutionRepositoryCreatorServicer(model=self.model), self.server
-        )
-        hyperion_pb2_grpc.add_TemplateRepositoryCreatorServicer_to_server(
-            CreateTemplateRepositoryServicer(model=self.model), self.server
-        )
-        hyperion_pb2_grpc.add_TestRepositoryCreatorServicer_to_server(
-            CreateTestRepositoryServicer(model=self.model), self.server
-        )
-        hyperion_pb2_grpc.add_ProblemStatementFinalizerServicer_to_server(
-            FinalizeProblemStatementServicer(model=self.model), self.server
-        )
-        hyperion_pb2_grpc.add_GradingConfiguratorServicer_to_server(
-            ConfigureGradingServicer(model=self.model), self.server
-        )
-        hyperion_pb2_grpc.add_ConfigurationVerifierServicer_to_server(
-            VerifyConfigurationServicer(model=self.model), self.server
-        )
-=======
         # Register services dynamically
         self._register_services()
 
@@ -148,21 +108,15 @@
             # Development mode - insecure port
             self.server.add_insecure_port(settings.GRPC_ADDRESS)
             logger.warning("Using insecure gRPC port - NOT recommended for production!")
->>>>>>> b75f8c21
 
         # Setup graceful shutdown
         self._setup_signal_handlers()
 
         # Start the server
         self.server.start()
-<<<<<<< HEAD
-        logger.info(f"gRPC server started, listening on {self._address}")
-        logger.info(f"Using LM model: {settings.MODEL_NAME}")
-=======
         logger.info(
             f"gRPC server started, listening on {settings.GRPC_ADDRESS} (TLS: {settings.TLS_ENABLED})"
         )
->>>>>>> b75f8c21
 
         # Keep the server running
         logger.info("Server waiting for requests...")
@@ -184,13 +138,13 @@
 
         # Map of servicer classes to their registration functions
         servicers = {
-            "DefineBoundaryConditionServicer": DefineBoundaryConditionServicer(),
-            "DraftProblemStatementServicer": DraftProblemStatementServicer(),
-            "CreateSolutionRepositoryServicer": CreateSolutionRepositoryServicer(),
-            "CreateTemplateRepositoryServicer": CreateTemplateRepositoryServicer(),
-            "CreateTestRepositoryServicer": CreateTestRepositoryServicer(),
-            "FinalizeProblemStatementServicer": FinalizeProblemStatementServicer(),
-            "ConfigureGradingServicer": ConfigureGradingServicer(),
+            "DefineBoundaryConditionServicer": DefineBoundaryConditionServicer(model=self.model),
+            "DraftProblemStatementServicer": DraftProblemStatementServicer(model=self.model),
+            "SolutionRepositoryCreatorServicer": SolutionRepositoryCreatorServicer(model=self.model),
+            "CreateTemplateRepositoryServicer": CreateTemplateRepositoryServicer(model=self.model),
+            "CreateTestRepositoryServicer": CreateTestRepositoryServicer(model=self.model),
+            "FinalizeProblemStatementServicer": FinalizeProblemStatementServicer(model=self.model),
+            "ConfigureGradingServicer": ConfigureGradingServicer(model=self.model),
             "ReviewAndRefineServicer": ReviewAndRefineServicer(),
         }
 
