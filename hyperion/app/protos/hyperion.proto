--- conflicted
+++ resolved
@@ -73,28 +73,25 @@
 /******************************
  ***   Exercise Messages    ***
  ******************************/
-
-message BoundaryConditionsDefinerRequest {
-
-}
-
-message BoundaryConditionsDefinerResponse {
-  BoundaryConditions boundary_conditions = 1;
-}
-
-<<<<<<< HEAD
-message ProblemStatementDrafterRequest {
-  BoundaryConditions boundary_conditions = 1;
-}
-
-message ProblemStatementDrafterResponse {
-  BoundaryConditions boundary_conditions = 1;
-  ProblemStatement problem_statement = 2;
-}
-=======
 // Exercise Creation Step 1: Define Boundary Conditions
 service DefineBoundaryCondition { }
->>>>>>> b75f8c21
+
+message BoundaryConditionsDefinerRequest {
+
+}
+
+message BoundaryConditionsDefinerResponse {
+  BoundaryConditions boundary_conditions = 1;
+}
+
+message ProblemStatementDrafterRequest {
+  BoundaryConditions boundary_conditions = 1;
+}
+
+message ProblemStatementDrafterResponse {
+  BoundaryConditions boundary_conditions = 1;
+  ProblemStatement problem_statement = 2;
+}
 
 message SolutionRepositoryCreatorRequest {
   BoundaryConditions boundary_conditions = 1;
@@ -135,7 +132,6 @@
   Repository test_repository = 5;
 }
 
-<<<<<<< HEAD
 message ProblemStatementFinalizerRequest {
   BoundaryConditions boundary_conditions = 1;
   ProblemStatement problem_statement = 2;
@@ -166,12 +162,12 @@
   Repository solution_repository = 3;
   Repository template_repository = 4;
   Repository test_repository = 5;
-=======
+}
+
 // Exercise Creation Step 8: Review and Refine
 service ReviewAndRefine {
   rpc CheckInconsistencies(InconsistencyCheckRequest) returns (InconsistencyCheckResponse) {}
   rpc RewriteProblemStatement(RewriteProblemStatementRequest) returns (RewriteProblemStatementResponse) {}
->>>>>>> b75f8c21
 }
 
 message InconsistencyCheckRequest {
@@ -186,7 +182,6 @@
   string inconsistencies = 1;
 }
 
-<<<<<<< HEAD
 /******************************
  ***   Service Definitions  ***
  ******************************/
@@ -236,12 +231,12 @@
 // Step 8: Verify Configuration
 service ConfigurationVerifier {
   rpc CheckInconsistencies(InconsistencyCheckRequest) returns (InconsistencyCheckResponse) {}
-=======
+}
+
 message RewriteProblemStatementRequest {
   string text = 1;
 }
 
 message RewriteProblemStatementResponse {
   string rewritten_text = 1;
->>>>>>> b75f8c21
 }