--- conflicted
+++ resolved
@@ -3,37 +3,61 @@
 package de.tum.cit.aet.artemis.hyperion;
 
 // --- Java-specific file-level options ---
-option java_package        = "de.tum.cit.aet.artemis.hyperion.proto.v2";
+option java_package        = "de.tum.cit.aet.artemis.hyperion.proto";
 option java_outer_classname = "HyperionServiceProto";
 option java_multiple_files = true;
 option java_generic_services = false;
 
 
-/***********************
- ***   Core types    ***
- ***********************/
- 
 // Represents a file in a repository with content
 message RepositoryFile {
+  // File path relative to the repository root
   string path = 1;
+  
+  // File content
   string content = 2;
 }
 
 // Represents a collection of files that form a repository
 message Repository {
+  // Files contained in the repository
   repeated RepositoryFile files = 1;
 }
 
 enum ProgrammingLanguage {
   EMPTY = 0;
-  JAVA = 1;
-  PYTHON = 2;
+  ASSEMBLER = 1;
+  BASH = 2;
+  C = 3;
+  C_PLUS_PLUS = 4;
+  C_SHARP = 5;
+  DART = 6;
+  GO = 7;
+  HASKELL = 8;
+  JAVA = 9;
+  JAVASCRIPT = 10;
+  KOTLIN = 11;
+  MATLAB = 12;
+  OCAML = 13;
+  PYTHON = 14;
+  R = 15;
+  RUBY = 16;
+  RUST = 17;
+  SWIFT = 18;
+  TYPESCRIPT = 19;
+  VHDL = 20;
 }
 
 enum ProjectType {
-  PLAIN = 0;
+  MAVEN_MAVEN = 0;
   PLAIN_MAVEN = 1;
-  PLAIN_GRADLE = 2;
+  MAVEN_BLACKBOX = 2;
+  PLAIN_GRADLE = 3;
+  GRADLE_GRADLE = 4;
+  PLAIN = 5;
+  XCODE = 6;
+  FACT = 7;
+  GCC = 8;
 }
 
 // Represents a programming exercise with all associated data
@@ -67,45 +91,6 @@
   
 }
 
-/*********************
- ***   Messages    ***
- *********************/
-
-// Request for creating solution repository
-message CreateSolutionRepositoryRequest {
-  ProgrammingLanguage programming_language = 1;
-  ProjectType project_type = 2;
-  string title = 3;
-  string problem_statement = 4;
-}
-
-// Response from creating solution repository
-message CreateSolutionRepositoryResponse {
-  Repository repository = 1;
-}
-
-message InconsistencyCheckRequest {
-  string problem_statement = 1;
-  Repository solution_repository = 2;
-  Repository template_repository = 3;
-  Repository test_repository = 4;
-}
-
-message InconsistencyCheckResponse {
-  string inconsistencies = 1;
-}
-
-message RewriteProblemStatementRequest {
-  string text = 1;
-}
-
-message RewriteProblemStatementResponse {
-  string rewritten_text = 1;
-}
-
-
-// Service Definitions
-
 // Exercise Creation Step 1: Define Boundary Conditions
 service DefineBoundaryCondition { }
 
@@ -113,9 +98,7 @@
 service DraftProblemStatement {}
 
 // Exercise Creation Step 3: Create Solution Repository
-service CreateSolutionRepository {
-  rpc CreateSolutionRepository(CreateSolutionRepositoryRequest) returns (CreateSolutionRepositoryResponse) {}
-}
+service CreateSolutionRepository {}
 
 // Exercise Creation Step 4: Create Template Repository
 service CreateTemplateRepository {}
@@ -133,8 +116,6 @@
 service ReviewAndRefine {
   rpc CheckConsistency(ConsistencyCheckRequest) returns (ConsistencyCheckResponse) {}
   rpc RewriteProblemStatement(RewriteProblemStatementRequest) returns (RewriteProblemStatementResponse) {}
-<<<<<<< HEAD
-=======
 }
 
 message Metadata {
@@ -241,5 +222,4 @@
 
 message RewriteProblemStatementResponse {
   string rewritten_text = 1;
->>>>>>> ee6a9620
 }