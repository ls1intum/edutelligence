import asyncio
import json
import logging
import os
<<<<<<< HEAD
import traceback
from contextlib import asynccontextmanager
=======
from typing import Any, Dict, Set, Tuple
>>>>>>> cfd5a39d

import grpc
from fastapi import FastAPI, Request, HTTPException
from fastapi.middleware.cors import CORSMiddleware
from fastapi.responses import JSONResponse

from logos.auth import authenticate_logos_key
from grpclocal import model_pb2_grpc
from grpclocal.grpc_server import LogosServicer
from logos.classification.classification_balancer import Balancer
from logos.classification.classification_manager import ClassificationManager
from logos.dbutils.dbmanager import DBManager
from logos.dbutils.dbmodules import JobStatus
from logos.dbutils.dbrequest import *
<<<<<<< HEAD
from logos.responses import (
    get_client_ip,
    extract_model,
    request_setup,
    proxy_behaviour,
    get_streaming_response,
    get_standard_response,
    extract_token_usage
)
# New Pipeline Components
from logos.pipeline.pipeline import RequestPipeline, PipelineRequest
from logos.pipeline.scheduler_interface import UtilizationAwareScheduler
from logos.pipeline.executor import Executor
from logos.queue.priority_queue import PriorityQueueManager
from logos.sdi.ollama_facade import OllamaSchedulingDataFacade
from logos.sdi.azure_facade import AzureSchedulingDataFacade
from typing import Optional, Dict, List, Any
=======
from logos.jobs.job_service import JobService, JobSubmission
from logos.responses import get_standard_response, get_client_ip, request_setup, proxy_behaviour, resource_behaviour
from logos.scheduling.scheduling_fcfs import FCFSScheduler
from logos.scheduling.scheduling_manager import SchedulingManager
>>>>>>> cfd5a39d
from scripts import setup_proxy

logger = logging.getLogger("LogosLogger")

<<<<<<< HEAD
# Global Components
_pipeline: Optional[RequestPipeline] = None
_queue_mgr: Optional[PriorityQueueManager] = None
_ollama_facade: Optional[OllamaSchedulingDataFacade] = None
_azure_facade: Optional[AzureSchedulingDataFacade] = None
=======
app = FastAPI(docs_url="/docs", openapi_url="/openapi.json")
_grpc_server = None
_scheduler = None
_classifier = None
_background_tasks: Set[asyncio.Task] = set()
>>>>>>> cfd5a39d

@asynccontextmanager
async def lifespan(app: FastAPI):
    """
    Application startup/shutdown lifecycle.
    Initializes the request pipeline components and gRPC server.
    """

    # Configure logging
    logging.basicConfig(
        level=logging.INFO,
        format='%(asctime)s - %(name)s - %(levelname)s - %(message)s',
        force=True
    )
    logging.getLogger("logos").setLevel(logging.INFO)

    # Start Pipeline
    await start_pipeline()

    # Start gRPC server
    global _grpc_server
    _grpc_server = grpc.aio.server()
    model_pb2_grpc.add_LogosServicer_to_server(LogosServicer(_pipeline), _grpc_server)
    _grpc_server.add_insecure_port("[::]:50051")
    await _grpc_server.start()

    # Initial provider setup from environment variables
    DEFAULT_PROVIDER = os.getenv("PROVIDER_NAME")
    DEFAULT_BASE_URL = os.getenv("BASE_URL")
    FORMAT = '%(levelname)-8s: %(asctime)s at module %(module)-15s %(message)s'
    logging.basicConfig(format=FORMAT, level=logging.DEBUG)
    if DEFAULT_PROVIDER and len(DEFAULT_BASE_URL) > 5:
        logging.info("Creating Proxy Configuration...")
        with DBManager() as db:
            db.is_root_initialized()
        logging.info("Processing setup. Initialized: %s", str(DBManager.is_initialized()))
        if not DBManager.is_initialized():
            lk = setup_proxy.setup(DEFAULT_BASE_URL, DEFAULT_PROVIDER)
            if "error" in lk:
                logging.error("Error during proxy setup: %s", lk)
            else:
                logging.info("Created proxy configuration: %s", lk)

    yield

    # Shutdown logic
    if _grpc_server:
        await _grpc_server.stop(0)


app = FastAPI(docs_url="/docs", openapi_url="/openapi.json", lifespan=lifespan)
_grpc_server = None


app.add_middleware(
    CORSMiddleware,
    allow_origins=["*"],  # In Produktion ggf. einschränken
    allow_credentials=True,
    allow_methods=["*"],
    allow_headers=["*"],  # logos_key etc.
)


def _extract_policy(headers: dict, logos_key: str, body: dict):
    """
    Extract policy from request headers or model string.

    :param headers: Request headers dict
    :param logos_key: User's logos_key
    :param body: Request body (for model string parsing)
    :return: Policy dict or None (will default to ProxyPolicy)
    """
    from logos.model_string_parser import parse_model_string

    policy = None

    if "policy" in headers:
        try:
            with DBManager() as db:
                policy = db.get_policy(logos_key, int(headers["policy"]))
                if isinstance(policy, dict) and "error" in policy:
                    logger.warning(f"Failed to load policy {headers['policy']}: {policy['error']}")
                    policy = None
        except Exception as e:
            logger.warning(f"Failed to load policy from header: {e}")
            policy = None

    if policy is None:
        policy = {}

    try:
        mdl = extract_model(body)
        if mdl and mdl.startswith("logos-v"):
            model_string_dto = parse_model_string(mdl)
            p = model_string_dto.policy
            if not p.get("default"):
                for key in p:
                    if key == "default":
                        continue
                    if key == "privacy":
                        policy["threshold_privacy"] = p[key]
                    # Add other policy settings as needed
    except Exception as e:
        logger.debug(f"Could not parse model string for policy: {e}")

    return policy if policy else None

async def start_pipeline():
    """Initialize the new request pipeline components."""
    global _pipeline, _queue_mgr, _ollama_facade, _azure_facade
    
    logger.info("Initializing Request Pipeline...")

    _queue_mgr = PriorityQueueManager()

    _ollama_facade = OllamaSchedulingDataFacade(_queue_mgr, None) 
    _azure_facade = AzureSchedulingDataFacade(None)

    await _register_models_with_facades(_ollama_facade, _azure_facade)

    model_registry = _build_model_registry()
    scheduler = UtilizationAwareScheduler( # Swap in other schedulers as needed
        queue_manager=_queue_mgr,
        ollama_facade=_ollama_facade,
        azure_facade=_azure_facade,
        model_registry=model_registry
    )
    
    # 5. Executor
    executor = Executor()
    
    # 6. Classifier
    clf = classifier()
    
    # 7. Pipeline
    _pipeline = RequestPipeline(
        classifier=clf,
        scheduler=scheduler,
        executor=executor
    )
    
    logger.info("Request Pipeline Initialized. with SDI-aware scheduling")


async def _register_models_with_facades(ollama_facade: OllamaSchedulingDataFacade, azure_facade: AzureSchedulingDataFacade):
    """Register all models with their respective SDI facades."""
    with DBManager() as db:
        # Get all models and their providers
        models_data = db.get_all_models_data()
        
        for model_data in models_data:
            model_id = model_data[0]
            model_name = model_data[1]
            
            provider = db.get_provider_to_model(model_id)
            if not provider:
                continue
            
            provider_name = provider["name"].lower()
            provider_id = provider["id"]
            
            # Get SDI config
            provider_config = db.get_provider_config(provider_id) or {}
            
            if "ollama" in provider_name or "openwebui" in provider_name:
                _ollama_facade.register_model(
                    model_id=model_id,
                    provider_name=provider_name,
                    ollama_admin_url=provider_config.get("ollama_admin_url"),
                    model_name=model_name,
                    total_vram_mb=provider_config.get("total_vram_mb", 65536),
                    provider_id=provider_id,
                )
            elif "azure" in provider_name:
                model_info = db.get_model(model_id)
                if model_info:
                    _azure_facade.register_model(
                        model_id=model_id,
                        provider_name=provider_name,
                        model_name=model_name,
                        model_endpoint=model_info["endpoint"],
                        provider_id=provider_id,
                    )


def _build_model_registry() -> Dict[int, str]:
    """Build mapping of model_id -> provider_type."""
    registry = {}
    with DBManager() as db:
        for model_id in db.get_all_models():
            provider = db.get_provider_to_model(model_id)
            if provider:
                name = provider["name"].lower()
                if "ollama" in name or "openwebui" in name:
                    registry[model_id] = "ollama"
                elif "azure" in name:
                    registry[model_id] = "azure"
                else:
                    registry[model_id] = "cloud"  # Generic cloud
    return registry


def classifier() -> ClassificationManager:
    """Build classifier with all models from database."""
    mdls = []
    with DBManager() as db:
        for model_id in db.get_all_models():
            tpl = db.get_model(model_id)
            if tpl:
                mdls.append({
                    "id": tpl["id"],
                    "name": tpl["name"],
                    "endpoint": tpl["endpoint"],
                    "api_id": tpl["api_id"],
                    "weight_privacy": tpl["weight_privacy"],
                    "weight_latency": tpl["weight_latency"],
                    "weight_accuracy": tpl["weight_accuracy"],
                    "weight_cost": tpl["weight_cost"],
                    "weight_quality": tpl["weight_quality"],
                    "tags": tpl["tags"],
                    "parallel": tpl["parallel"],
                    "description": tpl["description"],
                    "classification_weight": Balancer(),
                })

    return ClassificationManager(mdls)


def rebuild_classifier():
    """
    Rebuild classifier with current models from database.
    Updates the global pipeline's classifier instance.
    Called when models are added, updated, or deleted.
    """
    global _pipeline
    if _pipeline:
        new_classifier = classifier()
        _pipeline.update_classifier(new_classifier)
        logger.info("Classifier rebuilt with updated models")



@app.post("/logosdb/setup")
async def setup_db(data: LogosSetupRequest):
    try:
        logging.info("Receiving setup request...")
        with DBManager() as db:
            db.is_root_initialized()
        logging.info("Processing setup request. Initialized: %s", str(DBManager.is_initialized()))
        if not DBManager.is_initialized():
            # First-time setup: create initial provider and process
            lk = setup_proxy.setup(**data.dict())
            if "error" in lk:
                return lk, 500
            return {"logos-key": lk}
        return {"error": "Database already initialized"}, 500
    except Exception as e:
        return {"error": f"{str(e)}"}, 500


@app.post("/logosdb/add_service_proxy")
async def add_service_proxy(data: AddServiceProxyRequest):
    try:
        with DBManager() as db:
            db.is_root_initialized()
        if not DBManager.is_initialized():
            return {"error": "Database not initialized"}, 500
        lk = setup_proxy.add_service(**data.dict())
        if "error" in lk:
            return lk, 500
        return {"service-key": lk,}, 200
    except Exception as e:
        return {"error": f"{str(e)}"}, 500


@app.post("/logosdb/set_log")
async def set_log(data: SetLogRequest):
    with DBManager() as db:
        check, code = db.get_process_id(data.dict()["logos_key"])
        if "error" in check:
            return check, code
        if check["result"] != data.dict()["process_id"] and not db.check_authorization(data.dict()["logos_key"]):
            return {"error": "Missing authentication to set log"}
        return db.set_process_log(data.dict()["process_id"], data.dict()["set_log"])


@app.post("/logosdb/add_provider")
async def add_provider(data: AddProviderRequest):
    with DBManager() as db:
        return db.add_provider(**data.dict())


@app.post("/logosdb/add_profile")
async def add_profile(data: AddProfileRequest):
    with DBManager() as db:
        return db.add_profile(**data.dict())


@app.post("/logosdb/connect_process_provider")
async def connect_process_provider(data: ConnectProcessProviderRequest):
    with DBManager() as db:
        return db.connect_process_provider(**data.dict())


@app.post("/logosdb/connect_process_model")
async def connect_process_model(data: ConnectProcessModelRequest):
    with DBManager() as db:
        return db.connect_process_model(**data.dict())


@app.post("/logosdb/connect_profile_model")
async def connect_profile_model(data: ConnectProcessModelRequest):
    with DBManager() as db:
        return db.connect_profile_model(**data.dict())


@app.post("/logosdb/connect_service_process")
async def connect_service_process(data: ConnectServiceProcessRequest):
    with DBManager() as db:
        return db.connect_service_process(**data.dict())


@app.post("/logosdb/connect_model_provider")
async def connect_model_provider(data: ConnectModelProviderRequest):
    with DBManager() as db:
        return db.connect_model_provider(**data.dict())


@app.post("/logosdb/connect_model_api")
async def connect_model_api(data: ConnectModelApiRequest):
    with DBManager() as db:
        return db.connect_model_api(**data.dict())


@app.post("/logosdb/add_model")
async def add_model(data: AddModelRequest):
    with DBManager() as db:
        back = db.add_model(**data.dict())
    rebuild_classifier()
    return back


@app.post("/logosdb/add_full_model")
async def add_full_model(data: AddFullModelRequest):
    with DBManager() as db:
        back = db.add_full_model(**data.dict())
    rebuild_classifier()
    return back


@app.post("/logosdb/update_model")
async def update_model(data: GiveFeedbackRequest):
    with DBManager() as db:
        back = db.update_model_weights(**data.dict())
    rebuild_classifier()
    return back


@app.post("/logosdb/delete_model")
async def delete_model(data: DeleteModelRequest):
    with DBManager() as db:
        back = db.delete_model(**data.dict())
    rebuild_classifier()
    return back


@app.post("/logosdb/get_model")
async def get_model(data: GetModelRequest):
    with DBManager() as db:
        return db.get_model(**data.dict()), 200


@app.post("/logosdb/add_policy")
async def add_policy(data: AddPolicyRequest):
    with DBManager() as db:
        return db.add_policy(**data.dict())


@app.post("/logosdb/update_policy")
async def update_policy(data: UpdatePolicyRequest):
    with DBManager() as db:
        return db.update_policy(**data.dict())


@app.post("/logosdb/delete_policy")
async def delete_policy(data: DeletePolicyRequest):
    with DBManager() as db:
        return db.delete_policy(**data.dict())


@app.post("/logosdb/get_policy")
async def add_model(data: GetPolicyRequest):
    with DBManager() as db:
        return db.get_policy(**data.dict()), 200


@app.post("/logosdb/add_service")
async def add_service(data: AddServiceRequest):
    with DBManager() as db:
        return db.add_service(**data.dict())


@app.post("/logosdb/get_process_id")
async def get_process_id(data: GetProcessIdRequest):
    with DBManager() as db:
        return db.get_process_id(data.logos_key)


@app.post("/logosdb/get_api_id")
async def get_api_id(data: GetAPIIdRequest):
    with DBManager() as db:
        return db.get_api_id(data.logos_key, data.api_key)


@app.post("/logosdb/get_role")
async def get_role(data: GetRole):
    with DBManager() as db:
        return db.get_role(**data.dict())


@app.post("/logosdb/get_providers")
async def get_providers(data: LogosKeyModel):
    with DBManager() as db:
        return db.get_provider_info(**data.dict()), 200


@app.post("/logosdb/get_general_provider_stats")
async def get_general_provider_stats(data: LogosKeyModel):
    with DBManager() as db:
        return db.get_general_provider_stats(**data.dict())


@app.post("/logosdb/get_models")
async def get_models(data: LogosKeyModel):
    with DBManager() as db:
        return db.get_models_info(**data.dict()), 200


@app.post("/logosdb/get_policies")
async def get_models(data: LogosKeyModel):
    with DBManager() as db:
        return db.get_policy_info(**data.dict()), 200


@app.post("/logosdb/get_general_model_stats")
async def get_general_model_stats(data: LogosKeyModel):
    with DBManager() as db:
        return db.get_general_model_stats(**data.dict())


@app.post("/logosdb/export")
async def export(data: LogosKeyModel):
    with DBManager() as db:
        return db.export(**data.dict())


@app.post("/logosdb/import")
async def import_json(data: GetImportDataRequest):
    with DBManager() as db:
        return db.import_from_json(**data.dict())


@app.get("/forward_host")
def route_handler(request: Request):
    host = request.headers.get("x-forwarded-host") or request.headers.get("forwarded")
    return {"host": host}


@app.post("/logosdb/add_billing")
async def add_billing(data: AddBillingRequest):
    with DBManager() as db:
        return db.add_billing(**data.dict())


@app.post("/logosdb/generalstats")
async def generalstats(data: LogosKeyModel):
    with DBManager() as db:
        return db.generalstats(**data.dict())


@app.api_route("/v1/{path:path}", methods=["GET", "POST", "PUT", "DELETE"])
<<<<<<< HEAD
=======
async def logos_service(path: str, request: Request):
    """
    Dynamic proxy for AI endpoints.

    Params:
        path: Upstream path to forward.
        request: Incoming request.

    Returns:
        Upstream response payload and status.
    """
    return await handle_direct_proxy_request(path, request)


>>>>>>> cfd5a39d
@app.api_route("/openai/{path:path}", methods=["GET", "POST", "PUT", "DELETE"])
async def work(request: Request, path: str = None):
    """
<<<<<<< HEAD
    Dynamic proxy for LLM API endpoints.
    Supports two modes:
    - PROXY MODE: Direct forwarding to provider (no classification/scheduling)
    - RESOURCE MODE: Classification + scheduling with SDI-aware pipeline

    :param request: FastAPI Request object containing headers, body, and client metadata
    :param path: API endpoint path (e.g., 'chat/completions', 'completions', 'embeddings')
    :return: StreamingResponse for streaming requests, JSONResponse for synchronous requests
    """

    try:
        body = await request.json()
    except json.JSONDecodeError:
        raise HTTPException(status_code=400, detail="Invalid JSON body")

    # Extract headers
    headers = dict(request.headers)
    logos_key = headers.get("logos_key") or \
                headers.get("Authorization", "").replace("Bearer ", "") or \
                headers.get("authorization", "").replace("Bearer ", "")

    # Log request
    log_id = None
    if logos_key:
        with DBManager() as db:
            r, c = db.get_process_id(logos_key)
            if c == 200:
                r_log, c_log = db.log_usage(int(r["result"]), get_client_ip(request), body, headers)
                if c_log == 200:
                    log_id = int(r_log["log-id"])

    # Check if we should use proxy mode or resource mode
    models = request_setup(headers, logos_key)

    # PROXY MODE: Direct forwarding without classification
    if not models or "proxy" in headers:
        with DBManager() as db:
            providers = db.get_providers(logos_key)

        out = proxy_behaviour(headers, providers, path)
        if isinstance(out[0], dict) and "error" in out[0]:
            raise HTTPException(status_code=out[1], detail=out[0]["error"])

=======
    Dynamic proxy for OpenAI-compatible endpoints.

    Params:
        path: Upstream path to forward.
        request: Incoming request.

    Returns:
        Upstream response payload and status.
    """
    return await handle_direct_proxy_request(path, request)


@app.api_route("/jobs/v1/{path:path}", methods=["GET", "POST", "PUT", "DELETE"])
async def logos_service_async(path: str, request: Request):
    """
    Async job-based proxy for long running/low-priority requests.

    Params:
        path: Upstream path to forward.
        request: Incoming request.

    Returns:
        202 with job metadata; poll /jobs/{id} for result.
    """
    return await submit_job_request(path, request)


@app.api_route("/jobs/openai/{path:path}", methods=["GET", "POST", "PUT", "DELETE"])
async def logos_service_long_async(path: str, request: Request):
    """
    Async job-based proxy for OpenAI-compatible, long running/low-priority requests.

    Params:
        path: Upstream path to forward.
        request: Incoming request.

    Returns:
        202 with job metadata; poll /jobs/{id} for result.
    """
    return await submit_job_request(path, request)


@app.get("/jobs/{job_id}")
async def get_job_status(job_id: int, request: Request):
    """
    Return current state of a submitted job, including result or error when finished.

    Params:
        job_id: Identifier of the async job.
        request: Incoming request

    Returns:
        Job status, result/error, and timestamps.

    Raises:
        HTTPException(401/403/404) on auth or missing job.
    """
    _, process_id = authenticate_logos_key(dict(request.headers))
    job = JobService.fetch(job_id)
    if job is None:
        raise HTTPException(status_code=404, detail="Job not found")
    job_process_id = job.get("process_id")
    if job_process_id != process_id:
        raise HTTPException(status_code=403, detail="Not authorized to access this job")
    return {
        "job_id": job_id,
        "status": job["status"],
        "result": job["result_payload"] if job["status"] == JobStatus.SUCCESS.value else None,
        "error": job["error_message"] if job["status"] == JobStatus.FAILED.value else None,
        "created_at": job.get("created_at"),
        "updated_at": job.get("updated_at"),
    }


async def authenticate_and_parse_request(request: Request) -> Tuple[Dict[str, str], str, int, Dict[str, Any], str]:
    """
    Authenticate the request and parse headers/body/client IP.

    Params:
        request: Incoming request.

    Returns:
        headers dict, logos key, process_id, JSON payload as dict, client IP.

    Raises:
        HTTPException(400/401): On auth failure or invalid JSON payload.
    """
    headers = dict(request.headers)
    logos_key, process_id = authenticate_logos_key(headers)
    raw_body = await request.body()
    try:
        json_data = json.loads(raw_body) if raw_body else {}
    except json.JSONDecodeError as err:
        raise HTTPException(status_code=400, detail="Invalid JSON payload") from err
    if json_data is None:
        json_data = {}
    if not isinstance(json_data, dict):
        raise HTTPException(status_code=400, detail="JSON payload must be an object")
    client_ip = get_client_ip(request)
    return headers, logos_key, process_id, json_data, client_ip


async def submit_job_request(path: str, request: Request) -> JSONResponse:
    """
    Accept a proxy request, persist it as a job, and launch async processing (poll for result via /jobs/{id}).

    Params:
        path: Upstream path to forward.
        request: Incoming FastAPI request containing headers/body.

    Returns:
        202 Accepted with job id and status URL.

    Raises:
        HTTPException(400/401) on invalid payload or auth.
    """
    headers, logos_key, process_id, json_data, client_ip = await authenticate_and_parse_request(request)
    # Persist job and run it asynchronously
    job_payload = JobSubmission(
        path=path,
        method=request.method,
        headers=headers,
        body=json_data,
        client_ip=client_ip,
        process_id=process_id,
    )
    job_id = JobService.create_job(job_payload)
    status_url = str(request.url_for("get_job_status", job_id=job_id))
    # Fire-and-forget: run the heavy proxy/classification pipeline off the request path.
    task = asyncio.create_task(process_job(job_id, path, headers, dict(json_data), client_ip, logos_key, process_id))
    _background_tasks.add(task)
    task.add_done_callback(_background_tasks.discard)
    return JSONResponse(status_code=202, content={"job_id": job_id, "status_url": status_url})


async def handle_direct_proxy_request(path: str, request: Request) -> JSONResponse:
    """
    Handle a proxy request directly (client waits for the upstream response).
    """
    headers, logos_key, process_id, json_data, client_ip = await authenticate_and_parse_request(request)
    try:
        result = await execute_proxy_job(path, headers, dict(json_data), client_ip, logos_key=logos_key,
                                         process_id=process_id)
    except HTTPException:
        raise
    except Exception as e:
        logging.exception("Failed to process request synchronously")
        raise HTTPException(status_code=500, detail="Failed to process request") from e
    return JSONResponse(status_code=result.get("status_code", 200), content=result.get("data", result))


async def process_job(job_id: int, path: str, headers: Dict[str, str], json_data: Dict[str, Any], client_ip: str,
                      logos_key: str, process_id: int):
    """
    Execute a job and persist success or failure.
    """
    try:
        JobService.mark_running(job_id)
        result = await execute_proxy_job(path, headers, json_data, client_ip, logos_key=logos_key,
                                         process_id=process_id)
        JobService.mark_success(job_id, result)
    # Exception while processing the job is caught and persisted in the database
    except Exception as e:
        logging.exception("Job %s failed", job_id)
        JobService.mark_failed(job_id, str(e))
        return {"status_code": 500, "data": {"error": "Job failed"}}
    return result


async def execute_proxy_job(path: str, headers: Dict[str, str], json_data: Dict[str, Any], client_ip: str,
                            logos_key: str, process_id: int) -> Dict[str, Any]:
    """
    Execute the long-running proxy workflow and return serialized result.
    """
    headers = headers or dict()
    json_data = json_data or dict()
    usage_id = None
    with DBManager() as db:
        r, c = db.log_usage(process_id, client_ip, json_data, headers)
        if c != 200:
            logging.info("Error while logging a request: %s", r)
        else:
            usage_id = int(r["log-id"])
    models = request_setup(headers, logos_key)
    if isinstance(models, tuple) and len(models) == 2 and isinstance(models[0], dict) and "error" in models[0]:
        status_code = models[1] if isinstance(models[1], int) else 500
        return {"status_code": status_code, "data": models[0]}
    if not models:
        with DBManager() as db:
            providers = db.get_providers(logos_key)
        out = proxy_behaviour(headers, providers, path)
        if isinstance(out[0], dict) and "error" in out[0]:
            status_code = out[1] if len(out) > 1 else 500
            return {"status_code": status_code, "data": out[0]}
>>>>>>> cfd5a39d
        proxy_headers, forward_url, provider_id = out
        model_id = None
        policy_id = -1
        classified = {}

        # Forward request (streaming or sync)
        try:
            if body.get("stream"):
                return get_streaming_response(
                    forward_url, proxy_headers, body,
                    log_id, provider_id, model_id, policy_id, classified
                )
            else:
                response = await get_standard_response(
                    forward_url, proxy_headers, body,
                    log_id, provider_id, model_id, policy_id, classified
                )
                return response
        except Exception as e:
            logger.error(f"Proxy mode request failed: {e}")
            raise HTTPException(status_code=500, detail=f"Provider error: {str(e)}")

    # RESOURCE MODE: Pipeline with classification and scheduling
    else:
<<<<<<< HEAD
        # Resolve allowed models from request (None means "use all known models")
        allowed_models = None
        requested_model = body.get("model")
        if requested_model:
            for m in _pipeline.classifier.models:
                if m["name"] == requested_model:
                    allowed_models = [m["id"]]
                    break

            if allowed_models is None:
                raise HTTPException(status_code=404, detail=f"Model '{requested_model}' not found")

        # Extract policy from headers and model string
        policy = _extract_policy(headers, logos_key, body)

        # Create Pipeline Request
        pipeline_req = PipelineRequest(
            logos_key=logos_key or "anon",
            payload=body,
            headers=headers,
            policy=policy,
            allowed_models=allowed_models
        )

        # Process
        result = await _pipeline.process(pipeline_req)

        if not result.success:
            raise HTTPException(status_code=503, detail=result.error or "Pipeline processing failed")

        # Execute and Respond
        try:
            if body.get("stream"):
                return _streaming_response(
                    result.execution_context,
                    body,
                    log_id,
                    result.provider_id,
                    result.model_id,
                    -1,  # Policy ID not implemented
                    result.classification_stats,
                    result.scheduling_stats
                )
            else:
                return await _sync_response(
                    result.execution_context,
                    body,
                    log_id,
                    result.provider_id,
                    result.model_id,
                    -1,  # Policy ID not implemented
                    result.classification_stats,
                    result.scheduling_stats
                )
        except Exception as e:
            _pipeline.record_completion(
                request_id=result.scheduling_stats.get("request_id"),
                result_status="error",
                error_message=str(e)
            )
            raise e



def _streaming_response(context, payload, log_id, provider_id, model_id, policy_id, classification_stats, scheduling_stats=None):
    """Build streaming response using executor."""
    from fastapi.responses import StreamingResponse
    
    async def streamer():
        full_text = ""
        first_chunk = None
        last_chunk = None
        error_message = None

        try:
            def process_headers(headers: dict):
                try:
                    _pipeline.update_provider_stats(model_id, headers)
                except Exception:
                    pass

            async for chunk in _pipeline.executor.execute_streaming(context, payload, on_headers=process_headers):
                yield chunk

                # Parse chunk for logging
                line = chunk.decode().strip()
                if line.startswith("data: ") and line != "data: [DONE]":
                    try:
                        blob = json.loads(line[6:])
                        last_chunk = blob  # Keep track of last chunk (may have usage)
                        if first_chunk is None:
                            first_chunk = blob
                        if "choices" in blob and blob["choices"]:
                            delta = blob["choices"][0].get("delta", {})
                            content = delta.get("content", "")
                            if content:
                                full_text += content
                    except json.JSONDecodeError:
                        pass
        except Exception as e:
            error_message = str(e)
            raise e
        finally:
            # Log completion with detailed token usage
            if log_id:
                # Extract usage from last chunk (OpenAI includes it with stream_options)
                usage = last_chunk.get("usage", {}) if last_chunk else {}
                usage_tokens = extract_token_usage(usage) if usage else {}

                # Build response payload
                response_payload = {"content": full_text}
                if first_chunk:
                    response_payload = first_chunk.copy()
                    if "choices" in response_payload and response_payload["choices"]:
                        response_payload["choices"][0]["delta"] = {"content": full_text}
                    if usage:
                        response_payload["usage"] = usage

                with DBManager() as db:
                    db.set_response_payload(
                        log_id,
                        response_payload,
                        provider_id,
                        model_id,
                        usage_tokens,
                        policy_id,
                        classification_stats,
                        queue_depth_at_arrival=scheduling_stats.get("queue_depth_at_arrival") if scheduling_stats else None,
                        utilization_at_arrival=scheduling_stats.get("utilization_at_arrival") if scheduling_stats else None
                    )

            if scheduling_stats:
                status = "error" if error_message else "success"
                
                _pipeline.record_completion(
                    request_id=scheduling_stats.get("request_id"),
                    result_status=status,
                    error_message=error_message,
                    cold_start=scheduling_stats.get("is_cold_start")
                )
            
            # Release scheduler resources
            if scheduling_stats and scheduling_stats.get("request_id"):
                try:
                    _pipeline.scheduler.release(
                        model_id,
                        scheduling_stats.get("request_id")
                    )
                except Exception as e:
                    logger.error(f"Failed to release scheduler resources: {e}")
    
    return StreamingResponse(streamer(), media_type="text/event-stream")


async def _sync_response(context, payload, log_id, provider_id, model_id, policy_id, classification_stats, scheduling_stats=None):
    """Execute sync request and return response."""
    from fastapi.responses import JSONResponse
    
    try:
        exec_result = await _pipeline.executor.execute_sync(context, payload)

        # Update rate limits from response headers
        if exec_result.headers:
            try:
                _pipeline.update_provider_stats(model_id, exec_result.headers)
            except Exception:
                pass

        response_payload = exec_result.response
        if not exec_result.success and not response_payload and exec_result.error:
            response_payload = {"error": exec_result.error}
            logger.error(f"Request failed: {exec_result.error}")

        if log_id:
            # Extract detailed token usage
            usage = response_payload.get("usage", {}) if response_payload else {}
            usage_tokens = extract_token_usage(usage) if usage else {}

            with DBManager() as db:
                db.set_response_payload(
                    log_id,
                    response_payload,
                    provider_id,
                    model_id,
                    usage_tokens,
                    policy_id,
                    classification_stats,
                    queue_depth_at_arrival=scheduling_stats.get("queue_depth_at_arrival") if scheduling_stats else None,
                    utilization_at_arrival=scheduling_stats.get("utilization_at_arrival") if scheduling_stats else None
                )

        if scheduling_stats:
            status = "success" if exec_result.success else "error"
            _pipeline.record_completion(
                request_id=scheduling_stats.get("request_id"),
                result_status=status,
                error_message=exec_result.error if not exec_result.success else None,
                cold_start=scheduling_stats.get("is_cold_start")
            )
        
        return JSONResponse(content=exec_result.response, status_code=200 if exec_result.success else 500)

    finally:
        if scheduling_stats and scheduling_stats.get("request_id"):
            try:
                _pipeline.scheduler.release(
                    model_id,
                    scheduling_stats.get("request_id")
                )
            except Exception as e:
                logger.error(f"Failed to release scheduler resources: {e}")



def request2json(request_data: bytes) -> dict:
    """
    Decode request payload into json
    :param request_data: Request payload as bytes
    :return: Json String of the given bytes
    """
    if not request_data:
        return {}
    return json.loads(request_data)
=======
        # Offload blocking classification/scheduling to a thread to keep the event loop responsive.
        out = await asyncio.to_thread(resource_behaviour, logos_key, headers, json_data, models)
        if isinstance(out[0], dict) and "error" in out[0]:
            status_code = out[1] if len(out) > 1 else 500
            return {"status_code": status_code, "data": out[0]}
        proxy_headers, forward_url, model_id, model_name, provider_id, provider_name, policy_id, classified = out
    if "openwebui" in provider_name.lower():
        json_data["model"] = model_name
    with DBManager() as db:
        if usage_id is not None:
            db.set_forward_timestamp(usage_id)
    json_data["stream"] = False
    response = await get_standard_response(forward_url, proxy_headers, json_data, usage_id, provider_id, model_id,
                                           policy_id, classified)
    return {"status_code": 200, "data": response}
>>>>>>> cfd5a39d
<|MERGE_RESOLUTION|>--- conflicted
+++ resolved
@@ -2,19 +2,16 @@
 import json
 import logging
 import os
-<<<<<<< HEAD
 import traceback
 from contextlib import asynccontextmanager
-=======
-from typing import Any, Dict, Set, Tuple
->>>>>>> cfd5a39d
+from typing import Any, Dict, Set, Tuple, Optional, List
 
 import grpc
 from fastapi import FastAPI, Request, HTTPException
 from fastapi.middleware.cors import CORSMiddleware
 from fastapi.responses import JSONResponse
 
-from logos.auth import authenticate_logos_key
+from logos.auth import authenticate_logos_key, _resolve_logos_key
 from grpclocal import model_pb2_grpc
 from grpclocal.grpc_server import LogosServicer
 from logos.classification.classification_balancer import Balancer
@@ -22,14 +19,12 @@
 from logos.dbutils.dbmanager import DBManager
 from logos.dbutils.dbmodules import JobStatus
 from logos.dbutils.dbrequest import *
-<<<<<<< HEAD
+from logos.jobs.job_service import JobService, JobSubmission
 from logos.responses import (
     get_client_ip,
     extract_model,
     request_setup,
     proxy_behaviour,
-    get_streaming_response,
-    get_standard_response,
     extract_token_usage
 )
 # New Pipeline Components
@@ -39,30 +34,17 @@
 from logos.queue.priority_queue import PriorityQueueManager
 from logos.sdi.ollama_facade import OllamaSchedulingDataFacade
 from logos.sdi.azure_facade import AzureSchedulingDataFacade
-from typing import Optional, Dict, List, Any
-=======
-from logos.jobs.job_service import JobService, JobSubmission
-from logos.responses import get_standard_response, get_client_ip, request_setup, proxy_behaviour, resource_behaviour
-from logos.scheduling.scheduling_fcfs import FCFSScheduler
-from logos.scheduling.scheduling_manager import SchedulingManager
->>>>>>> cfd5a39d
 from scripts import setup_proxy
 
 logger = logging.getLogger("LogosLogger")
 
-<<<<<<< HEAD
 # Global Components
 _pipeline: Optional[RequestPipeline] = None
 _queue_mgr: Optional[PriorityQueueManager] = None
 _ollama_facade: Optional[OllamaSchedulingDataFacade] = None
 _azure_facade: Optional[AzureSchedulingDataFacade] = None
-=======
-app = FastAPI(docs_url="/docs", openapi_url="/openapi.json")
 _grpc_server = None
-_scheduler = None
-_classifier = None
 _background_tasks: Set[asyncio.Task] = set()
->>>>>>> cfd5a39d
 
 @asynccontextmanager
 async def lifespan(app: FastAPI):
@@ -114,8 +96,6 @@
 
 
 app = FastAPI(docs_url="/docs", openapi_url="/openapi.json", lifespan=lifespan)
-_grpc_server = None
-
 
 app.add_middleware(
     CORSMiddleware,
@@ -543,28 +523,9 @@
         return db.generalstats(**data.dict())
 
 
-@app.api_route("/v1/{path:path}", methods=["GET", "POST", "PUT", "DELETE"])
-<<<<<<< HEAD
-=======
-async def logos_service(path: str, request: Request):
-    """
-    Dynamic proxy for AI endpoints.
-
-    Params:
-        path: Upstream path to forward.
-        request: Incoming request.
-
-    Returns:
-        Upstream response payload and status.
-    """
-    return await handle_direct_proxy_request(path, request)
-
-
->>>>>>> cfd5a39d
 @app.api_route("/openai/{path:path}", methods=["GET", "POST", "PUT", "DELETE"])
 async def work(request: Request, path: str = None):
     """
-<<<<<<< HEAD
     Dynamic proxy for LLM API endpoints.
     Supports two modes:
     - PROXY MODE: Direct forwarding to provider (no classification/scheduling)
@@ -580,11 +541,9 @@
     except json.JSONDecodeError:
         raise HTTPException(status_code=400, detail="Invalid JSON body")
 
-    # Extract headers
+    # Extract headers and auth (using auth.py helper)
     headers = dict(request.headers)
-    logos_key = headers.get("logos_key") or \
-                headers.get("Authorization", "").replace("Bearer ", "") or \
-                headers.get("authorization", "").replace("Bearer ", "")
+    logos_key = _resolve_logos_key(headers, required=False)
 
     # Log request
     log_id = None
@@ -607,217 +566,20 @@
         out = proxy_behaviour(headers, providers, path)
         if isinstance(out[0], dict) and "error" in out[0]:
             raise HTTPException(status_code=out[1], detail=out[0]["error"])
-
-=======
-    Dynamic proxy for OpenAI-compatible endpoints.
-
-    Params:
-        path: Upstream path to forward.
-        request: Incoming request.
-
-    Returns:
-        Upstream response payload and status.
-    """
-    return await handle_direct_proxy_request(path, request)
-
-
-@app.api_route("/jobs/v1/{path:path}", methods=["GET", "POST", "PUT", "DELETE"])
-async def logos_service_async(path: str, request: Request):
-    """
-    Async job-based proxy for long running/low-priority requests.
-
-    Params:
-        path: Upstream path to forward.
-        request: Incoming request.
-
-    Returns:
-        202 with job metadata; poll /jobs/{id} for result.
-    """
-    return await submit_job_request(path, request)
-
-
-@app.api_route("/jobs/openai/{path:path}", methods=["GET", "POST", "PUT", "DELETE"])
-async def logos_service_long_async(path: str, request: Request):
-    """
-    Async job-based proxy for OpenAI-compatible, long running/low-priority requests.
-
-    Params:
-        path: Upstream path to forward.
-        request: Incoming request.
-
-    Returns:
-        202 with job metadata; poll /jobs/{id} for result.
-    """
-    return await submit_job_request(path, request)
-
-
-@app.get("/jobs/{job_id}")
-async def get_job_status(job_id: int, request: Request):
-    """
-    Return current state of a submitted job, including result or error when finished.
-
-    Params:
-        job_id: Identifier of the async job.
-        request: Incoming request
-
-    Returns:
-        Job status, result/error, and timestamps.
-
-    Raises:
-        HTTPException(401/403/404) on auth or missing job.
-    """
-    _, process_id = authenticate_logos_key(dict(request.headers))
-    job = JobService.fetch(job_id)
-    if job is None:
-        raise HTTPException(status_code=404, detail="Job not found")
-    job_process_id = job.get("process_id")
-    if job_process_id != process_id:
-        raise HTTPException(status_code=403, detail="Not authorized to access this job")
-    return {
-        "job_id": job_id,
-        "status": job["status"],
-        "result": job["result_payload"] if job["status"] == JobStatus.SUCCESS.value else None,
-        "error": job["error_message"] if job["status"] == JobStatus.FAILED.value else None,
-        "created_at": job.get("created_at"),
-        "updated_at": job.get("updated_at"),
-    }
-
-
-async def authenticate_and_parse_request(request: Request) -> Tuple[Dict[str, str], str, int, Dict[str, Any], str]:
-    """
-    Authenticate the request and parse headers/body/client IP.
-
-    Params:
-        request: Incoming request.
-
-    Returns:
-        headers dict, logos key, process_id, JSON payload as dict, client IP.
-
-    Raises:
-        HTTPException(400/401): On auth failure or invalid JSON payload.
-    """
-    headers = dict(request.headers)
-    logos_key, process_id = authenticate_logos_key(headers)
-    raw_body = await request.body()
-    try:
-        json_data = json.loads(raw_body) if raw_body else {}
-    except json.JSONDecodeError as err:
-        raise HTTPException(status_code=400, detail="Invalid JSON payload") from err
-    if json_data is None:
-        json_data = {}
-    if not isinstance(json_data, dict):
-        raise HTTPException(status_code=400, detail="JSON payload must be an object")
-    client_ip = get_client_ip(request)
-    return headers, logos_key, process_id, json_data, client_ip
-
-
-async def submit_job_request(path: str, request: Request) -> JSONResponse:
-    """
-    Accept a proxy request, persist it as a job, and launch async processing (poll for result via /jobs/{id}).
-
-    Params:
-        path: Upstream path to forward.
-        request: Incoming FastAPI request containing headers/body.
-
-    Returns:
-        202 Accepted with job id and status URL.
-
-    Raises:
-        HTTPException(400/401) on invalid payload or auth.
-    """
-    headers, logos_key, process_id, json_data, client_ip = await authenticate_and_parse_request(request)
-    # Persist job and run it asynchronously
-    job_payload = JobSubmission(
-        path=path,
-        method=request.method,
-        headers=headers,
-        body=json_data,
-        client_ip=client_ip,
-        process_id=process_id,
-    )
-    job_id = JobService.create_job(job_payload)
-    status_url = str(request.url_for("get_job_status", job_id=job_id))
-    # Fire-and-forget: run the heavy proxy/classification pipeline off the request path.
-    task = asyncio.create_task(process_job(job_id, path, headers, dict(json_data), client_ip, logos_key, process_id))
-    _background_tasks.add(task)
-    task.add_done_callback(_background_tasks.discard)
-    return JSONResponse(status_code=202, content={"job_id": job_id, "status_url": status_url})
-
-
-async def handle_direct_proxy_request(path: str, request: Request) -> JSONResponse:
-    """
-    Handle a proxy request directly (client waits for the upstream response).
-    """
-    headers, logos_key, process_id, json_data, client_ip = await authenticate_and_parse_request(request)
-    try:
-        result = await execute_proxy_job(path, headers, dict(json_data), client_ip, logos_key=logos_key,
-                                         process_id=process_id)
-    except HTTPException:
-        raise
-    except Exception as e:
-        logging.exception("Failed to process request synchronously")
-        raise HTTPException(status_code=500, detail="Failed to process request") from e
-    return JSONResponse(status_code=result.get("status_code", 200), content=result.get("data", result))
-
-
-async def process_job(job_id: int, path: str, headers: Dict[str, str], json_data: Dict[str, Any], client_ip: str,
-                      logos_key: str, process_id: int):
-    """
-    Execute a job and persist success or failure.
-    """
-    try:
-        JobService.mark_running(job_id)
-        result = await execute_proxy_job(path, headers, json_data, client_ip, logos_key=logos_key,
-                                         process_id=process_id)
-        JobService.mark_success(job_id, result)
-    # Exception while processing the job is caught and persisted in the database
-    except Exception as e:
-        logging.exception("Job %s failed", job_id)
-        JobService.mark_failed(job_id, str(e))
-        return {"status_code": 500, "data": {"error": "Job failed"}}
-    return result
-
-
-async def execute_proxy_job(path: str, headers: Dict[str, str], json_data: Dict[str, Any], client_ip: str,
-                            logos_key: str, process_id: int) -> Dict[str, Any]:
-    """
-    Execute the long-running proxy workflow and return serialized result.
-    """
-    headers = headers or dict()
-    json_data = json_data or dict()
-    usage_id = None
-    with DBManager() as db:
-        r, c = db.log_usage(process_id, client_ip, json_data, headers)
-        if c != 200:
-            logging.info("Error while logging a request: %s", r)
-        else:
-            usage_id = int(r["log-id"])
-    models = request_setup(headers, logos_key)
-    if isinstance(models, tuple) and len(models) == 2 and isinstance(models[0], dict) and "error" in models[0]:
-        status_code = models[1] if isinstance(models[1], int) else 500
-        return {"status_code": status_code, "data": models[0]}
-    if not models:
-        with DBManager() as db:
-            providers = db.get_providers(logos_key)
-        out = proxy_behaviour(headers, providers, path)
-        if isinstance(out[0], dict) and "error" in out[0]:
-            status_code = out[1] if len(out) > 1 else 500
-            return {"status_code": status_code, "data": out[0]}
->>>>>>> cfd5a39d
         proxy_headers, forward_url, provider_id = out
         model_id = None
         policy_id = -1
         classified = {}
 
-        # Forward request (streaming or sync)
+        # Forward request (streaming or sync) using executor
         try:
             if body.get("stream"):
-                return get_streaming_response(
+                return _proxy_streaming_response(
                     forward_url, proxy_headers, body,
                     log_id, provider_id, model_id, policy_id, classified
                 )
             else:
-                response = await get_standard_response(
+                response = await _proxy_sync_response(
                     forward_url, proxy_headers, body,
                     log_id, provider_id, model_id, policy_id, classified
                 )
@@ -828,7 +590,6 @@
 
     # RESOURCE MODE: Pipeline with classification and scheduling
     else:
-<<<<<<< HEAD
         # Resolve allowed models from request (None means "use all known models")
         allowed_models = None
         requested_model = body.get("model")
@@ -1042,30 +803,538 @@
                 logger.error(f"Failed to release scheduler resources: {e}")
 
 
-
-def request2json(request_data: bytes) -> dict:
-    """
-    Decode request payload into json
-    :param request_data: Request payload as bytes
-    :return: Json String of the given bytes
-    """
-    if not request_data:
-        return {}
-    return json.loads(request_data)
-=======
-        # Offload blocking classification/scheduling to a thread to keep the event loop responsive.
-        out = await asyncio.to_thread(resource_behaviour, logos_key, headers, json_data, models)
+def _proxy_streaming_response(forward_url: str, proxy_headers: dict, payload: dict,
+                               log_id: Optional[int], provider_id: int, model_id: Optional[int],
+                               policy_id: int, classified: dict):
+    """
+    Build streaming response for PROXY MODE using executor.
+    """
+    from fastapi.responses import StreamingResponse
+    import datetime
+
+    async def streamer():
+        full_text = ""
+        first_chunk = None
+        last_chunk = None
+        ttft = None
+
+        try:
+            async for chunk in _pipeline.executor.execute_direct_streaming(
+                forward_url, proxy_headers, payload
+            ):
+                # Track time to first token
+                if ttft is None:
+                    ttft = datetime.datetime.now(datetime.timezone.utc)
+                    if log_id:
+                        with DBManager() as db:
+                            db.set_time_at_first_token(log_id)
+
+                yield chunk
+
+                # Parse chunk for logging
+                line = chunk.decode().strip()
+                if line.startswith("data: ") and line != "data: [DONE]":
+                    try:
+                        blob = json.loads(line[6:])
+                        last_chunk = blob
+                        if first_chunk is None:
+                            first_chunk = blob
+                        if "choices" in blob and blob["choices"]:
+                            delta = blob["choices"][0].get("delta", {})
+                            content = delta.get("content", "")
+                            if content:
+                                full_text += content
+                    except json.JSONDecodeError:
+                        pass
+        finally:
+            # Log completion
+            if log_id:
+                usage = last_chunk.get("usage", {}) if last_chunk else {}
+                usage_tokens = extract_token_usage(usage) if usage else {}
+
+                response_payload = {"content": full_text}
+                if first_chunk:
+                    response_payload = first_chunk.copy()
+                    if "choices" in response_payload and response_payload["choices"]:
+                        response_payload["choices"][0]["delta"] = {"content": full_text}
+                    if usage:
+                        response_payload["usage"] = usage
+
+                with DBManager() as db:
+                    if ttft is None:
+                        db.set_time_at_first_token(log_id)
+                    db.set_response_payload(
+                        log_id, response_payload, provider_id, model_id,
+                        usage_tokens, policy_id, classified
+                    )
+
+    return StreamingResponse(streamer(), media_type="text/event-stream")
+
+
+async def _proxy_sync_response(forward_url: str, proxy_headers: dict, payload: dict,
+                                log_id: Optional[int], provider_id: int, model_id: Optional[int],
+                                policy_id: int, classified: dict):
+    """
+    Build synchronous response for PROXY MODE using executor.
+    """
+    from fastapi.responses import JSONResponse
+
+    exec_result = await _pipeline.executor.execute_direct_sync(
+        forward_url, proxy_headers, payload
+    )
+
+    response_payload = exec_result.response
+    if not exec_result.success and not response_payload and exec_result.error:
+        response_payload = {"error": exec_result.error}
+
+    if log_id:
+        usage_tokens = extract_token_usage(exec_result.usage) if exec_result.usage else {}
+
+        with DBManager() as db:
+            db.set_time_at_first_token(log_id)
+            db.set_response_timestamp(log_id)
+            db.set_response_payload(
+                log_id, response_payload, provider_id, model_id,
+                usage_tokens, policy_id, classified
+            )
+
+    return JSONResponse(content=response_payload, status_code=200 if exec_result.success else 500)
+
+
+@app.api_route("/v1/{path:path}", methods=["GET", "POST", "PUT", "DELETE"])
+async def logos_service(path: str, request: Request):
+    """
+    Dynamic proxy for AI endpoints.
+    Supports both PROXY and RESOURCE modes with streaming.
+
+    Params:
+        path: Upstream path to forward.
+        request: Incoming request.
+
+    Returns:
+        Upstream response (streaming or sync) based on request.
+    """
+    # Auth is REQUIRED for /v1 endpoint
+    headers = dict(request.headers)
+    logos_key, process_id = authenticate_logos_key(headers)
+
+    # Parse body
+    raw_body = await request.body()
+    try:
+        body = json.loads(raw_body) if raw_body else {}
+    except json.JSONDecodeError as err:
+        raise HTTPException(status_code=400, detail="Invalid JSON payload") from err
+    if body is None:
+        body = {}
+    if not isinstance(body, dict):
+        raise HTTPException(status_code=400, detail="JSON payload must be an object")
+
+    client_ip = get_client_ip(request)
+
+    # Log request
+    log_id = None
+    with DBManager() as db:
+        r_log, c_log = db.log_usage(process_id, client_ip, body, headers)
+        if c_log == 200:
+            log_id = int(r_log["log-id"])
+
+    # Determine mode: PROXY or RESOURCE
+    models = request_setup(headers, logos_key)
+    if isinstance(models, tuple) and len(models) == 2 and isinstance(models[0], dict) and "error" in models[0]:
+        raise HTTPException(status_code=models[1], detail=models[0]["error"])
+
+    # PROXY MODE: Direct forwarding
+    if not models:
+        with DBManager() as db:
+            providers = db.get_providers(logos_key)
+
+        out = proxy_behaviour(headers, providers, path)
+        if isinstance(out[0], dict) and "error" in out[0]:
+            raise HTTPException(status_code=out[1], detail=out[0]["error"])
+
+        proxy_headers, forward_url, provider_id = out
+        model_id = None
+        policy_id = -1
+        classified = {}
+
+        # Forward request (streaming or sync) using executor
+        try:
+            if body.get("stream"):
+                return _proxy_streaming_response(
+                    forward_url, proxy_headers, body,
+                    log_id, provider_id, model_id, policy_id, classified
+                )
+            else:
+                response = await _proxy_sync_response(
+                    forward_url, proxy_headers, body,
+                    log_id, provider_id, model_id, policy_id, classified
+                )
+                return response
+        except Exception as e:
+            logger.error(f"Proxy mode request failed: {e}")
+            raise HTTPException(status_code=500, detail=f"Provider error: {str(e)}")
+
+    # RESOURCE MODE: Pipeline with classification and scheduling
+    else:
+        # Resolve allowed models from request
+        allowed_models = None
+        requested_model = body.get("model")
+        if requested_model:
+            for m in _pipeline.classifier.models:
+                if m["name"] == requested_model:
+                    allowed_models = [m["id"]]
+                    break
+
+            if allowed_models is None:
+                raise HTTPException(status_code=404, detail=f"Model '{requested_model}' not found")
+
+        # Extract policy
+        policy = _extract_policy(headers, logos_key, body)
+
+        # Create Pipeline Request
+        pipeline_req = PipelineRequest(
+            logos_key=logos_key or "anon",
+            payload=body,
+            headers=headers,
+            policy=policy,
+            allowed_models=allowed_models
+        )
+
+        # Process
+        result = await _pipeline.process(pipeline_req)
+
+        if not result.success:
+            raise HTTPException(status_code=503, detail=result.error or "Pipeline processing failed")
+
+        # Execute and Respond
+        try:
+            if body.get("stream"):
+                return _streaming_response(
+                    result.execution_context,
+                    body,
+                    log_id,
+                    result.provider_id,
+                    result.model_id,
+                    -1,  # Policy ID not implemented
+                    result.classification_stats,
+                    result.scheduling_stats
+                )
+            else:
+                return await _sync_response(
+                    result.execution_context,
+                    body,
+                    log_id,
+                    result.provider_id,
+                    result.model_id,
+                    -1,  # Policy ID not implemented
+                    result.classification_stats,
+                    result.scheduling_stats
+                )
+        except Exception as e:
+            _pipeline.record_completion(
+                request_id=result.scheduling_stats.get("request_id"),
+                result_status="error",
+                error_message=str(e)
+            )
+            raise e
+
+
+@app.api_route("/jobs/v1/{path:path}", methods=["GET", "POST", "PUT", "DELETE"])
+async def logos_service_async(path: str, request: Request):
+    """
+    Async job-based proxy for long running/low-priority requests.
+
+    Params:
+        path: Upstream path to forward.
+        request: Incoming request.
+
+    Returns:
+        202 with job metadata; poll /jobs/{id} for result.
+    """
+    return await submit_job_request(path, request)
+
+
+@app.api_route("/jobs/openai/{path:path}", methods=["GET", "POST", "PUT", "DELETE"])
+async def logos_service_long_async(path: str, request: Request):
+    """
+    Async job-based proxy for OpenAI-compatible, long running/low-priority requests.
+
+    Params:
+        path: Upstream path to forward.
+        request: Incoming request.
+
+    Returns:
+        202 with job metadata; poll /jobs/{id} for result.
+    """
+    return await submit_job_request(path, request)
+
+
+@app.get("/jobs/{job_id}")
+async def get_job_status(job_id: int, request: Request):
+    """
+    Return current state of a submitted job, including result or error when finished.
+
+    Params:
+        job_id: Identifier of the async job.
+        request: Incoming request
+
+    Returns:
+        Job status, result/error, and timestamps.
+
+    Raises:
+        HTTPException(401/403/404) on auth or missing job.
+    """
+    _, process_id = authenticate_logos_key(dict(request.headers))
+    job = JobService.fetch(job_id)
+    if job is None:
+        raise HTTPException(status_code=404, detail="Job not found")
+    job_process_id = job.get("process_id")
+    if job_process_id != process_id:
+        raise HTTPException(status_code=403, detail="Not authorized to access this job")
+    return {
+        "job_id": job_id,
+        "status": job["status"],
+        "result": job["result_payload"] if job["status"] == JobStatus.SUCCESS.value else None,
+        "error": job["error_message"] if job["status"] == JobStatus.FAILED.value else None,
+        "created_at": job.get("created_at"),
+        "updated_at": job.get("updated_at"),
+    }
+
+
+async def authenticate_and_parse_request(request: Request) -> Tuple[Dict[str, str], str, int, Dict[str, Any], str]:
+    """
+    Authenticate the request and parse headers/body/client IP.
+
+    Params:
+        request: Incoming request.
+
+    Returns:
+        headers dict, logos key, process_id, JSON payload as dict, client IP.
+
+    Raises:
+        HTTPException(400/401): On auth failure or invalid JSON payload.
+    """
+    headers = dict(request.headers)
+    logos_key, process_id = authenticate_logos_key(headers)
+    raw_body = await request.body()
+    try:
+        json_data = json.loads(raw_body) if raw_body else {}
+    except json.JSONDecodeError as err:
+        raise HTTPException(status_code=400, detail="Invalid JSON payload") from err
+    if json_data is None:
+        json_data = {}
+    if not isinstance(json_data, dict):
+        raise HTTPException(status_code=400, detail="JSON payload must be an object")
+    client_ip = get_client_ip(request)
+    return headers, logos_key, process_id, json_data, client_ip
+
+
+async def submit_job_request(path: str, request: Request) -> JSONResponse:
+    """
+    Accept a proxy request, persist it as a job, and launch async processing (poll for result via /jobs/{id}).
+
+    Params:
+        path: Upstream path to forward.
+        request: Incoming FastAPI request containing headers/body.
+
+    Returns:
+        202 Accepted with job id and status URL.
+
+    Raises:
+        HTTPException(400/401) on invalid payload or auth.
+    """
+    headers, logos_key, process_id, json_data, client_ip = await authenticate_and_parse_request(request)
+    # Persist job and run it asynchronously
+    job_payload = JobSubmission(
+        path=path,
+        method=request.method,
+        headers=headers,
+        body=json_data,
+        client_ip=client_ip,
+        process_id=process_id,
+    )
+    job_id = JobService.create_job(job_payload)
+    status_url = str(request.url_for("get_job_status", job_id=job_id))
+    # Fire-and-forget: run the heavy proxy/classification pipeline off the request path.
+    task = asyncio.create_task(process_job(job_id, path, headers, dict(json_data), client_ip, logos_key, process_id))
+    _background_tasks.add(task)
+    task.add_done_callback(_background_tasks.discard)
+    return JSONResponse(status_code=202, content={"job_id": job_id, "status_url": status_url})
+
+
+async def process_job(job_id: int, path: str, headers: Dict[str, str], json_data: Dict[str, Any], client_ip: str,
+                      logos_key: str, process_id: int):
+    """
+    Execute a job and persist success or failure.
+    """
+    try:
+        JobService.mark_running(job_id)
+        result = await execute_proxy_job(path, headers, json_data, client_ip, logos_key=logos_key,
+                                         process_id=process_id)
+        JobService.mark_success(job_id, result)
+    # Exception while processing the job is caught and persisted in the database
+    except Exception as e:
+        logging.exception("Job %s failed", job_id)
+        JobService.mark_failed(job_id, str(e))
+        return {"status_code": 500, "data": {"error": "Job failed"}}
+    return result
+
+
+async def execute_proxy_job(path: str, headers: Dict[str, str], json_data: Dict[str, Any], client_ip: str,
+                            logos_key: str, process_id: int) -> Dict[str, Any]:
+    """
+    Execute the proxy workflow using either PROXY MODE or RESOURCE MODE pipeline.
+    Force non-streaming for async job execution.
+
+    Returns:
+        Serializable dict result with status_code and data.
+    """
+    headers = headers or dict()
+    json_data = json_data or dict()
+
+    # Log usage
+    usage_id = None
+    with DBManager() as db:
+        r, c = db.log_usage(process_id, client_ip, json_data, headers)
+        if c != 200:
+            logging.info("Error while logging a request: %s", r)
+        else:
+            usage_id = int(r["log-id"])
+
+    # Determine mode
+    models = request_setup(headers, logos_key)
+    if isinstance(models, tuple) and len(models) == 2 and isinstance(models[0], dict) and "error" in models[0]:
+        status_code = models[1] if isinstance(models[1], int) else 500
+        return {"status_code": status_code, "data": models[0]}
+
+    # Force non-streaming for jobs
+    json_data["stream"] = False
+
+    # PROXY MODE
+    if not models:
+        with DBManager() as db:
+            providers = db.get_providers(logos_key)
+        out = proxy_behaviour(headers, providers, path)
         if isinstance(out[0], dict) and "error" in out[0]:
             status_code = out[1] if len(out) > 1 else 500
             return {"status_code": status_code, "data": out[0]}
-        proxy_headers, forward_url, model_id, model_name, provider_id, provider_name, policy_id, classified = out
-    if "openwebui" in provider_name.lower():
-        json_data["model"] = model_name
-    with DBManager() as db:
-        if usage_id is not None:
-            db.set_forward_timestamp(usage_id)
-    json_data["stream"] = False
-    response = await get_standard_response(forward_url, proxy_headers, json_data, usage_id, provider_id, model_id,
-                                           policy_id, classified)
-    return {"status_code": 200, "data": response}
->>>>>>> cfd5a39d
+
+        proxy_headers, forward_url, provider_id = out
+        model_id = None
+        policy_id = -1
+        classified = {}
+
+        # Execute via executor (non-streaming for jobs)
+        exec_result = await _pipeline.executor.execute_direct_sync(
+            forward_url, proxy_headers, json_data
+        )
+
+        # Log completion
+        if usage_id and exec_result.response:
+            usage = exec_result.response.get("usage", {})
+            usage_tokens = extract_token_usage(usage) if usage else {}
+
+            with DBManager() as db:
+                db.set_time_at_first_token(usage_id)
+                db.set_response_timestamp(usage_id)
+                db.set_response_payload(
+                    usage_id,
+                    exec_result.response,
+                    provider_id,
+                    model_id,
+                    usage_tokens,
+                    policy_id,
+                    classified
+                )
+
+        response_payload = exec_result.response
+        if not exec_result.success and not response_payload and exec_result.error:
+            response_payload = {"error": exec_result.error}
+
+        return {"status_code": 200 if exec_result.success else 500, "data": response_payload}
+
+    # RESOURCE MODE - use pipeline
+    else:
+        # Resolve allowed models from request
+        allowed_models = None
+        requested_model = json_data.get("model")
+        if requested_model:
+            for m in _pipeline.classifier.models:
+                if m["name"] == requested_model:
+                    allowed_models = [m["id"]]
+                    break
+            if allowed_models is None:
+                return {"status_code": 404, "data": {"error": f"Model '{requested_model}' not found"}}
+
+        # Extract policy
+        policy = _extract_policy(headers, logos_key, json_data)
+
+        # Create Pipeline Request
+        pipeline_req = PipelineRequest(
+            logos_key=logos_key or "anon",
+            payload=json_data,
+            headers=headers,
+            policy=policy,
+            allowed_models=allowed_models
+        )
+
+        # Process through pipeline
+        result = await _pipeline.process(pipeline_req)
+
+        if not result.success:
+            return {"status_code": 503, "data": {"error": result.error or "Pipeline processing failed"}}
+
+        # Execute (non-streaming)
+        try:
+            exec_result = await _pipeline.executor.execute_sync(result.execution_context, json_data)
+
+            # Update provider stats from response headers
+            if exec_result.headers:
+                try:
+                    _pipeline.update_provider_stats(result.model_id, exec_result.headers)
+                except Exception:
+                    pass
+
+            response_payload = exec_result.response
+            if not exec_result.success and not response_payload and exec_result.error:
+                response_payload = {"error": exec_result.error}
+
+            # Log completion
+            if usage_id:
+                usage = response_payload.get("usage", {}) if response_payload else {}
+                usage_tokens = extract_token_usage(usage) if usage else {}
+
+                with DBManager() as db:
+                    db.set_response_payload(
+                        usage_id,
+                        response_payload,
+                        result.provider_id,
+                        result.model_id,
+                        usage_tokens,
+                        -1,  # policy_id
+                        result.classification_stats,
+                        queue_depth_at_arrival=result.scheduling_stats.get("queue_depth_at_arrival"),
+                        utilization_at_arrival=result.scheduling_stats.get("utilization_at_arrival")
+                    )
+
+            # Record completion
+            status = "success" if exec_result.success else "error"
+            _pipeline.record_completion(
+                request_id=result.scheduling_stats.get("request_id"),
+                result_status=status,
+                error_message=exec_result.error if not exec_result.success else None,
+                cold_start=result.scheduling_stats.get("is_cold_start")
+            )
+
+            return {"status_code": 200 if exec_result.success else 500, "data": response_payload}
+
+        finally:
+            # Release scheduler resources
+            if result.scheduling_stats and result.scheduling_stats.get("request_id"):
+                try:
+                    _pipeline.scheduler.release(
+                        result.model_id,
+                        result.scheduling_stats.get("request_id")
+                    )
+                except Exception as e:
+                    logger.error(f"Failed to release scheduler resources: {e}")
