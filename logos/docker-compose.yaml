services:
  traefik:
    image: traefik:v3.6.1
    container_name: traefik
    restart: unless-stopped
    command:
      - "--providers.docker=true"
      - "--providers.docker.exposedbydefault=false"
      - "--entrypoints.websecure.address=:443"
      - "--entrypoints.secure8080.address=:8080"
      - "--certificatesresolvers.letsencrypt.acme.tlschallenge=true"
      - "--certificatesresolvers.letsencrypt.acme.email=admin@tum.de"
      - "--certificatesresolvers.letsencrypt.acme.storage=/letsencrypt/acme.json"
      - "--api.dashboard=true"
      # - "--entrypoints.grpc.address=:50051"
    ports:
      - "443:443"
      - "8080:8080"
      # - "50051:50051"
    volumes:
      - /var/run/docker.sock:/var/run/docker.sock:ro
      - ./letsencrypt:/letsencrypt
    networks:
      - internal
      - extern

  logos-server:
    build:
      context: ../
      dockerfile: ./logos/Dockerfile
    container_name: logos-server
    restart: unless-stopped
    depends_on:
      logos-db:
        condition: service_healthy
    volumes:
      - data_volume:/src/logos
<<<<<<< HEAD
      - ./tests/performance/results:/app/tests/performance/results
=======
      - ./tests/results/scheduling:/app/logos/tests/results/scheduling
>>>>>>> e7cfd321
    environment:
      PROVIDER_NAME: azure
      BASE_URL: https://ase-se01.openai.azure.com/openai/deployments/
    expose:
      - "8080"
      # - "50051"
    labels:
      - "traefik.enable=true"

      # === Routing: /v1 ===
      - "traefik.http.routers.logos-server-v1.rule=PathPrefix(`/v1`)"
      - "traefik.http.routers.logos-server-v1.entrypoints=secure8080"
      - "traefik.http.routers.logos-server-v1.tls=true"
      - "traefik.http.routers.logos-server-v1.tls.certresolver=letsencrypt"
      - "traefik.http.routers.logos-server-v1.service=logos-server"
      - "traefik.http.routers.logos-server-v1.priority=100"

      # === Routing: /openai ===
      - "traefik.http.routers.logos-server-openai.rule=PathPrefix(`/openai`)"
      - "traefik.http.routers.logos-server-openai.entrypoints=secure8080"
      - "traefik.http.routers.logos-server-openai.tls=true"
      - "traefik.http.routers.logos-server-openai.tls.certresolver=letsencrypt"
      - "traefik.http.routers.logos-server-openai.service=logos-server"
      - "traefik.http.routers.logos-server-openai.priority=100"

      # === Routing: /logosdb ===
      - "traefik.http.routers.logos-server-logosdb.rule=PathPrefix(`/logosdb`)"
      - "traefik.http.routers.logos-server-logosdb.entrypoints=secure8080"
      - "traefik.http.routers.logos-server-logosdb.tls=true"
      - "traefik.http.routers.logos-server-logosdb.tls.certresolver=letsencrypt"
      - "traefik.http.routers.logos-server-logosdb.service=logos-server"
      - "traefik.http.routers.logos-server-logosdb.priority=100"

      # === Routing: /docs ===
      - "traefik.http.routers.logos-server-docs.rule=PathPrefix(`/docs`) || PathPrefix(`/openapi.json`)"
      - "traefik.http.routers.logos-server-docs.entrypoints=secure8080"
      - "traefik.http.routers.logos-server-docs.tls=true"
      - "traefik.http.routers.logos-server-docs.tls.certresolver=letsencrypt"
      - "traefik.http.routers.logos-server-docs.service=logos-server"
      - "traefik.http.routers.logos-server-docs.priority=100"

      # Service-Port
      - "traefik.http.services.logos-server.loadbalancer.server.port=8080"

      # - "traefik.tcp.routers.logos-server-grpc.rule=HostSNI(`*`)"
      # - "traefik.tcp.routers.logos-server-grpc.entrypoints=grpc"
      # - "traefik.tcp.routers.logos-server-grpc.service=logos-server-grpc"
      # - "traefik.tcp.services.logos-server-grpc.loadbalancer.server.port=50051"
      # - "traefik.tcp.routers.logos-server-grpc.tls.passthrough=true"
    networks:
      - internal

  logos-db:
    image: postgres:17
    container_name: logos-db
    restart: unless-stopped
    user: postgres
    environment:
      POSTGRES_USER: postgres
      POSTGRES_PASSWORD: root
      POSTGRES_DB: logosdb
      POSTGRES_HOST: localhost
    healthcheck:
      test: ["CMD-SHELL", "pg_isready", "--username=postgres"]
      interval: 1s
      timeout: 5s
      retries: 10
    volumes:
      - ./db/init.sql:/docker-entrypoint-initdb.d/init.sql
      - postgres_data:/var/lib/postgresql/data
    networks:
      - internal

  logos-ui:
    build:
      context: ../
      dockerfile: ./logos/logos-ui/Dockerfile
    container_name: logos-ui
    restart: unless-stopped
    expose:
      - "80"
    labels:
      - "traefik.enable=true"

      # === Dev (https://localhost:8080) ===
      - "traefik.http.routers.internal-ui-dev.rule=Host(`localhost`) && PathPrefix(`/`)"
      - "traefik.http.routers.internal-ui-dev.entrypoints=secure8080"
      - "traefik.http.routers.internal-ui-dev.tls=true"
      - "traefik.http.routers.internal-ui-dev.tls.certresolver=letsencrypt"
      - "traefik.http.routers.internal-ui-dev.service=internal-ui-svc"
      - "traefik.http.routers.internal-ui-dev.priority=0"

      # === Prod (https://logos.ase.cit.tum.de:8080) ===
      - "traefik.http.routers.internal-ui-prod.rule=Host(`logos.ase.cit.tum.de`) && PathPrefix(`/`)"
      - "traefik.http.routers.internal-ui-prod.entrypoints=secure8080"
      - "traefik.http.routers.internal-ui-prod.tls=true"
      - "traefik.http.routers.internal-ui-prod.tls.certresolver=letsencrypt"
      - "traefik.http.routers.internal-ui-prod.service=internal-ui-svc"
      - "traefik.http.routers.internal-ui-prod.priority=0"

      # Shared service definition
      - "traefik.http.services.internal-ui-svc.loadbalancer.server.port=80"
    networks:
      - internal

  landing-page:
    build:
      context: ../
      dockerfile: ./logos/logos-landing/Dockerfile
    container_name: logos-landing
    restart: unless-stopped
    environment:
      - NODE_OPTIONS=--max-old-space-size=1024
    expose:
      - "80"
    labels:
      - "traefik.enable=true"

      # === Prod (https://logos.ase.cit.tum.de) ===
      - "traefik.http.routers.landing-prod.rule=Host(`logos.ase.cit.tum.de`) && PathPrefix(`/`)"
      - "traefik.http.routers.landing-prod.entrypoints=websecure"
      - "traefik.http.routers.landing-prod.tls=true"
      - "traefik.http.routers.landing-prod.tls.certresolver=letsencrypt"
      - "traefik.http.routers.landing-prod.service=landing-svc"
      - "traefik.http.routers.landing-prod.priority=1"

      # === Dev (https://localhost) ===
      - "traefik.http.routers.landing-dev.rule=Host(`localhost`) && PathPrefix(`/`)"
      - "traefik.http.routers.landing-dev.entrypoints=websecure"
      - "traefik.http.routers.landing-dev.tls=true"
      - "traefik.http.routers.landing-dev.tls.certresolver=letsencrypt"
      - "traefik.http.routers.landing-dev.service=landing-svc"
      - "traefik.http.routers.landing-dev.priority=1"

      # Shared service definition
      - "traefik.http.services.landing-svc.loadbalancer.server.port=80"
    networks:
      - extern

volumes:
  data_volume:
  postgres_data:

networks:
  internal:
    driver: bridge
  extern:
    driver: bridge<|MERGE_RESOLUTION|>--- conflicted
+++ resolved
@@ -35,11 +35,7 @@
         condition: service_healthy
     volumes:
       - data_volume:/src/logos
-<<<<<<< HEAD
       - ./tests/performance/results:/app/tests/performance/results
-=======
-      - ./tests/results/scheduling:/app/logos/tests/results/scheduling
->>>>>>> e7cfd321
     environment:
       PROVIDER_NAME: azure
       BASE_URL: https://ase-se01.openai.azure.com/openai/deployments/
