--- conflicted
+++ resolved
@@ -5,11 +5,8 @@
 
 DROP TYPE IF EXISTS threshold_enum CASCADE;
 DROP TYPE IF EXISTS logging_enum CASCADE;
-<<<<<<< HEAD
 DROP TYPE IF EXISTS result_status_enum CASCADE;
-=======
 DROP TYPE IF EXISTS job_status_enum CASCADE;
->>>>>>> cfd5a39d
 DROP TABLE IF EXISTS profile_model_permissions CASCADE;
 DROP TABLE IF EXISTS policies CASCADE;
 DROP TABLE IF EXISTS model_api_keys CASCADE;
@@ -27,6 +24,7 @@
 DROP TABLE IF EXISTS usage_tokens CASCADE;
 DROP TABLE IF EXISTS token_prices CASCADE;
 DROP TABLE IF EXISTS jobs CASCADE;
+DROP TABLE IF EXISTS request_events CASCADE;
 
 CREATE TABLE users (
     id SERIAL PRIMARY KEY,
@@ -207,35 +205,9 @@
     price_per_k_token NUMERIC(10, 6) NOT NULL
 );
 
-<<<<<<< HEAD
--- Request-level monitoring (one row per request)
-CREATE TABLE request_events (
-    request_id TEXT PRIMARY KEY,
-    model_id INTEGER REFERENCES models(id) ON DELETE SET NULL,
-    provider_id INTEGER REFERENCES providers(id) ON DELETE SET NULL,
-
-    initial_priority TEXT,
-    priority_when_scheduled TEXT,
-
-    queue_depth_at_enqueue INTEGER,
-    queue_depth_at_schedule INTEGER,
-
-    timeout_s INTEGER,
-
-    enqueue_ts TIMESTAMPTZ,
-    scheduled_ts TIMESTAMPTZ,
-    request_complete_ts TIMESTAMPTZ,
-
-    available_vram_mb INTEGER,
-    azure_rate_remaining_requests INTEGER,
-    azure_rate_remaining_tokens INTEGER,
-
-    cold_start BOOLEAN,
-    result_status result_status_enum,
-    error_message TEXT
-=======
 CREATE TYPE job_status_enum as ENUM ('pending', 'running', 'success', 'failed');
 
+-- Job status table (made for polling the status for long-running tasks)
 CREATE TABLE jobs (
     id SERIAL PRIMARY KEY,
     status job_status_enum NOT NULL DEFAULT 'pending',
@@ -245,5 +217,30 @@
     error_message TEXT,
     created_at TIMESTAMPTZ NOT NULL DEFAULT NOW(),
     updated_at TIMESTAMPTZ NOT NULL DEFAULT NOW()
->>>>>>> cfd5a39d
+
+-- Request-level monitoring (one row per request)
+CREATE TABLE request_events (
+    request_id TEXT PRIMARY KEY,
+    model_id INTEGER REFERENCES models(id) ON DELETE SET NULL,
+    provider_id INTEGER REFERENCES providers(id) ON DELETE SET NULL,
+
+    initial_priority TEXT,
+    priority_when_scheduled TEXT,
+
+    queue_depth_at_enqueue INTEGER,
+    queue_depth_at_schedule INTEGER,
+
+    timeout_s INTEGER,
+
+    enqueue_ts TIMESTAMPTZ,
+    scheduled_ts TIMESTAMPTZ,
+    request_complete_ts TIMESTAMPTZ,
+
+    available_vram_mb INTEGER,
+    azure_rate_remaining_requests INTEGER,
+    azure_rate_remaining_tokens INTEGER,
+
+    cold_start BOOLEAN,
+    result_status result_status_enum,
+    error_message TEXT
 );