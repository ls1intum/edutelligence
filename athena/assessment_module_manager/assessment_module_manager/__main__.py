"""
Entry point for the assessment module manager.
"""
import uvicorn

from uvicorn.config import LOGGING_CONFIG
from assessment_module_manager.app import app
from assessment_module_manager import endpoints, env
from assessment_module_manager.logger import logger


def main():
    """
    Start the assessment module manager using uvicorn.
    """
    LOGGING_CONFIG["formatters"]["default"]["fmt"] = "%(asctime)s %(levelname)s --- [%(name)s] : %(message)s"
    LOGGING_CONFIG["formatters"]["access"]["fmt"] = "%(asctime)s %(levelname)s --- [%(name)s] : %(message)s"
    logger.info("Starting assessment module manager")

    if env.PRODUCTION:
        logger.info("Running in PRODUCTION mode")
        uvicorn.run("assessment_module_manager.__main__:app", host="0.0.0.0", port=5100)
    else:
        logger.warning("Running in DEVELOPMENT mode")
<<<<<<< HEAD
        uvicorn.run("assessment_module_manager.__main__:app", host="127.0.0.1", port=5000, reload=True)
=======
        uvicorn.run("assessment_module_manager.__main__:app", host="0.0.0.0", port=5100, reload=True)
>>>>>>> 31900b39


# Add things to __all__ just to mark them as important to import
__all__ = ["app", "endpoints", "main"]
if __name__ == "__main__":
    main()<|MERGE_RESOLUTION|>--- conflicted
+++ resolved
@@ -22,11 +22,7 @@
         uvicorn.run("assessment_module_manager.__main__:app", host="0.0.0.0", port=5100)
     else:
         logger.warning("Running in DEVELOPMENT mode")
-<<<<<<< HEAD
-        uvicorn.run("assessment_module_manager.__main__:app", host="127.0.0.1", port=5000, reload=True)
-=======
         uvicorn.run("assessment_module_manager.__main__:app", host="0.0.0.0", port=5100, reload=True)
->>>>>>> 31900b39
 
 
 # Add things to __all__ just to mark them as important to import
