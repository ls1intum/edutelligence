--- conflicted
+++ resolved
@@ -17,17 +17,10 @@
 
 DEPLOYMENT_SECRETS = {}
 for deployment in list_deployments():
-<<<<<<< HEAD
-    secret = os.environ.get(f"ARTEMIS_{deployment.name.upper()}_SECRET")
-    if secret is None and PRODUCTION:
-        logger.warning("Missing secret for Artemis deployment %s. "
-                       "Set the ARTEMIS_%s_SECRET environment variable to secure the communication "
-=======
     secret = os.environ.get(f"LMS_{deployment.name.upper()}_SECRET")
     if secret is None and PRODUCTION:
         logger.warning("Missing secret for LMS deployment %s. "
                        "Set the LMS_%s_SECRET environment variable to secure the communication "
->>>>>>> 31900b39
                        "between the LMS and the assessment module manager.",
                        deployment.name, deployment.name.upper())
     if secret is None and not PRODUCTION:
