--- conflicted
+++ resolved
@@ -64,25 +64,15 @@
     run_id = request.headers.get('X-Run-ID')
     if run_id:
         headers['X-Run-ID'] = run_id
-<<<<<<< HEAD
-    artemis_server_url = request.headers.get('X-Server-URL')
-    if artemis_server_url:
-        headers['X-Server-URL'] = artemis_server_url
-=======
     lms_server_url = request.headers.get('X-Server-URL')
     if lms_server_url:
         headers['X-Server-URL'] = lms_server_url
->>>>>>> 31900b39
 
     resp = await request_to_module(
         module,
         headers,
         '/' + path,
-<<<<<<< HEAD
-        artemis_server_url,
-=======
         lms_server_url,
->>>>>>> 31900b39
         data,
         method=request.method,
     )
