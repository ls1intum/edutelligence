import httpx
from typing import Literal
from pydantic import BaseModel, Field
from typing import Literal

from .modules_endpoint import get_modules
from assessment_module_manager.app import app
from assessment_module_manager.logger import logger
from assessment_module_manager.module import Module


async def is_healthy(module: Module) -> bool:
    try:
        async with httpx.AsyncClient(base_url=str(module.url)) as client:
            response = await client.get('/')
        return response.status_code == 200 and response.json()["status"] == "ok"
    except httpx.ConnectError:
        logger.error("Server is not reachable: %s", module)
        return False
    except KeyError:
        logger.error("Response does not contain a 'status' key: %s", module)
        return False
    except TypeError:
        logger.error("Response is not JSON: %s", module)
        return False


class HealthResponse(BaseModel):
    """
    Response indicating whether the Assessment Module Manager is healthy,
    and whether all the modules are healthy (i.e. reachable).
    Additional information about the modules is also provided.
    """
<<<<<<< HEAD
    status: Literal["ok"] = Field(default="ok", example="ok")
=======
    status: Literal["ok"] = "ok"
>>>>>>> a0bf6596
    modules: dict = Field(
        examples=[[
            {
                "module_example": {
                    "url": "http://localhost:5001",
                    "type": "programming",
                    "healthy": True,
                    "supportsEvaluation": True,
                    "supportsNonGradedFeedbackRequests": True,
                    "supportsGradedFeedbackRequests": True
                }
            }
        ]]
    )


@app.get("/health")
async def get_health() -> HealthResponse:
    """
    Health endpoint to find out whether the Assessment Module Manager is healthy,
    and whether all the modules are healthy (i.e. reachable).

    This endpoint is not authenticated.
    """
    return HealthResponse(
        modules={
            module.name: {
                "url": module.url,
                "type": module.type,
                "healthy": await is_healthy(module),
                "supportsEvaluation": module.supports_evaluation,
                "supportsNonGradedFeedbackRequests": module.supports_non_graded_feedback_requests,
                "supportsGradedFeedbackRequests": module.supports_graded_feedback_requests
            }
            for module in get_modules()
        }
    )<|MERGE_RESOLUTION|>--- conflicted
+++ resolved
@@ -31,11 +31,7 @@
     and whether all the modules are healthy (i.e. reachable).
     Additional information about the modules is also provided.
     """
-<<<<<<< HEAD
-    status: Literal["ok"] = Field(default="ok", example="ok")
-=======
     status: Literal["ok"] = "ok"
->>>>>>> a0bf6596
     modules: dict = Field(
         examples=[[
             {
