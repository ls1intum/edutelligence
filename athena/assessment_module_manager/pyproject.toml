[tool.poetry]
name = "assessment-module-manager"
version = "0.1.0"
description = "The interface between the Athena modules and external systems. It manages, which modules will be used for incoming submissions and feedback."
authors = ["Paul Schwind <paul.schwind@tum.de>"]
license = "MIT"

[tool.poetry.dependencies]
python = "3.11.*"
athena = { path = "../athena", develop = true }
fastapi = "^0.109.1"
uvicorn = "^0.23.0"
httpx = "^0.24.1"
pydantic = "1.10.17"

[tool.poetry.group.dev.dependencies]
types-requests = "^2.31.0.8"
<<<<<<< HEAD
=======
pydantic = "^2.11.7"
>>>>>>> db99d750
prospector = "^1.10.2"
setuptools = "^69.0.0"

[tool.poetry.scripts]
assessment_module_manager = "assessment_module_manager.__main__:main"

[build-system]
requires = ["poetry-core"]
build-backend = "poetry.core.masonry.api"<|MERGE_RESOLUTION|>--- conflicted
+++ resolved
@@ -15,10 +15,7 @@
 
 [tool.poetry.group.dev.dependencies]
 types-requests = "^2.31.0.8"
-<<<<<<< HEAD
-=======
 pydantic = "^2.11.7"
->>>>>>> db99d750
 prospector = "^1.10.2"
 setuptools = "^69.0.0"
 
