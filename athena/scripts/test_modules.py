import subprocess
import os
import sys
<<<<<<< HEAD
=======
import argparse


>>>>>>> 36b57ffe
def main():
    parser = argparse.ArgumentParser(description='Run tests for Athena modules')
    parser.add_argument('--include-real', action='store_true',
                      help='Include real tests in addition to mock tests')
    args = parser.parse_args()

    modules = [
        "docs",
        "log_viewer",
        "assessment_module_manager",
        "athena",  # the version in this commit only, can differ for modules
        "modules/programming/module_example",
        "modules/programming/module_programming_llm",
        "modules/text/module_text_llm",
        "modules/text/module_text_cofee",
        "modules/programming/module_programming_themisml",
        "modules/programming/module_programming_apted",
        "modules/modeling/module_modeling_llm"
    ]
    success = True
    path_env = os.environ["PATH"]
    for module in modules:
        # Check if test directory exists
        test_dir = f"tests/{module}"
        if not os.path.exists(test_dir):
            print(f"No tests found for {module}, skipping...")
            continue
        # Get the module's virtual environment
        venv_path = os.path.join(os.getcwd(), module, ".venv")
        if not os.path.exists(venv_path):
            print(f"Virtual environment not found for {module} at {venv_path}")
            continue
        # Set environment variables for the virtual environment
        os.environ["VIRTUAL_ENV"] = venv_path
        os.environ["PATH"] = os.path.join(venv_path, "bin") + os.pathsep + path_env
        python_path = os.path.join(venv_path, "bin", "python")
        pip_path = os.path.join(venv_path, "bin", "pip")
        print(f"Using Python path: {python_path}")

        try:
<<<<<<< HEAD
            # Install pytest in the virtual environment
            print(f"Installing pytest for {module}...")
            subprocess.run([pip_path, "install", "pytest"], check=True, capture_output=True, text=True)
=======
>>>>>>> 36b57ffe
            # Install pytest and pytest-asyncio in the virtual environment
            print(f"Installing pytest and pytest-asyncio for {module}...")
            subprocess.run([pip_path, "install", "pytest", "pytest-asyncio"], check=True, capture_output=True, text=True)

<<<<<<< HEAD
            # Run pytest using the module's virtual environment
            result = subprocess.run([python_path, "-m", "pytest", test_dir], capture_output=True, text=True)
            if result.returncode != 0:
                print(f"Tests failed for {module}:")
                print(result.stdout)
                print(result.stderr)
                success = False
            # Run pytest using the module's virtual environment, only running tests from mock directories
            mock_test_dir = os.path.join(test_dir, "mock")
            if os.path.exists(mock_test_dir):
                print(f"\nRunning tests for {module}...")
                result = subprocess.run([python_path, "-m", "pytest", mock_test_dir, "-v"], check=False)
                if result.returncode != 0:
                    print(f"\nTests failed for {module}")
                    success = False
                else:
                    print(f"\nTests passed for {module}")
            else:
                print(f"Tests passed for {module}")
                print(f"No mock tests found for {module}, skipping...")
=======
            # Run pytest using the module's virtual environment, only running tests from mock directories
            mock_test_dir = os.path.join(test_dir, "mock")
            if os.path.exists(mock_test_dir):
                print(f"\nRunning mock tests for {module}...")
                result = subprocess.run([python_path, "-m", "pytest", mock_test_dir, "-v"], check=False)
                if result.returncode != 0:
                    print(f"\nMock tests failed for {module}")
                    success = False
                else:
                    print(f"\nMock tests passed for {module}")
            else:
                print(f"No mock tests found for {module}, skipping...")

            # Run real tests if requested and if module has real tests
            if args.include_real:
                real_test_dir = os.path.join(test_dir, "real")
                if os.path.exists(real_test_dir):
                    # Change to the module directory for real tests
                    module_dir = os.path.join(os.getcwd(), module)
                    if os.path.exists(module_dir):
                        original_dir = os.getcwd()
                        os.chdir(module_dir)
                        print(f"\nRunning real tests from {module_dir}...")
                        # Run pytest with the real test directory as the test path
                        result = subprocess.run([python_path, "-m", "pytest", '../../../'+real_test_dir, "-v"], check=False)
                        if result.returncode != 0:
                            print(f"\nReal tests failed for {module}")
                            success = False
                        else:
                            print(f"\nReal tests passed for {module}")
                        # Change back to original directory
                        os.chdir(original_dir)
                    else:
                        print(f"Module directory not found for {module}, skipping real tests...")
                else:
                    print(f"No real tests found for {module}, skipping...")

>>>>>>> 36b57ffe
        except Exception as e:
            print(f"Error running tests for {module}: {str(e)}")
            success = False
    if success:
        sys.exit(0)
    else:
        sys.exit(-1)
if __name__ == "__main__":
    main()
    <|MERGE_RESOLUTION|>--- conflicted
+++ resolved
@@ -1,12 +1,9 @@
 import subprocess
 import os
 import sys
-<<<<<<< HEAD
-=======
 import argparse
 
 
->>>>>>> 36b57ffe
 def main():
     parser = argparse.ArgumentParser(description='Run tests for Athena modules')
     parser.add_argument('--include-real', action='store_true',
@@ -26,59 +23,36 @@
         "modules/programming/module_programming_apted",
         "modules/modeling/module_modeling_llm"
     ]
+
     success = True
     path_env = os.environ["PATH"]
+
     for module in modules:
         # Check if test directory exists
         test_dir = f"tests/{module}"
         if not os.path.exists(test_dir):
             print(f"No tests found for {module}, skipping...")
             continue
+
         # Get the module's virtual environment
         venv_path = os.path.join(os.getcwd(), module, ".venv")
         if not os.path.exists(venv_path):
             print(f"Virtual environment not found for {module} at {venv_path}")
             continue
+
         # Set environment variables for the virtual environment
         os.environ["VIRTUAL_ENV"] = venv_path
         os.environ["PATH"] = os.path.join(venv_path, "bin") + os.pathsep + path_env
         python_path = os.path.join(venv_path, "bin", "python")
         pip_path = os.path.join(venv_path, "bin", "pip")
+
         print(f"Using Python path: {python_path}")
 
         try:
-<<<<<<< HEAD
-            # Install pytest in the virtual environment
-            print(f"Installing pytest for {module}...")
-            subprocess.run([pip_path, "install", "pytest"], check=True, capture_output=True, text=True)
-=======
->>>>>>> 36b57ffe
             # Install pytest and pytest-asyncio in the virtual environment
             print(f"Installing pytest and pytest-asyncio for {module}...")
             subprocess.run([pip_path, "install", "pytest", "pytest-asyncio"], check=True, capture_output=True, text=True)
 
-<<<<<<< HEAD
-            # Run pytest using the module's virtual environment
-            result = subprocess.run([python_path, "-m", "pytest", test_dir], capture_output=True, text=True)
-            if result.returncode != 0:
-                print(f"Tests failed for {module}:")
-                print(result.stdout)
-                print(result.stderr)
-                success = False
-            # Run pytest using the module's virtual environment, only running tests from mock directories
-            mock_test_dir = os.path.join(test_dir, "mock")
-            if os.path.exists(mock_test_dir):
-                print(f"\nRunning tests for {module}...")
-                result = subprocess.run([python_path, "-m", "pytest", mock_test_dir, "-v"], check=False)
-                if result.returncode != 0:
-                    print(f"\nTests failed for {module}")
-                    success = False
-                else:
-                    print(f"\nTests passed for {module}")
-            else:
-                print(f"Tests passed for {module}")
-                print(f"No mock tests found for {module}, skipping...")
-=======
             # Run pytest using the module's virtual environment, only running tests from mock directories
             mock_test_dir = os.path.join(test_dir, "mock")
             if os.path.exists(mock_test_dir):
@@ -116,14 +90,15 @@
                 else:
                     print(f"No real tests found for {module}, skipping...")
 
->>>>>>> 36b57ffe
         except Exception as e:
             print(f"Error running tests for {module}: {str(e)}")
             success = False
+
     if success:
         sys.exit(0)
     else:
         sys.exit(-1)
+
+
 if __name__ == "__main__":
-    main()
-    +    main()