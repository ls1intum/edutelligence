{
  "id": 1,
  "course_id": 1,
  "title": "Hello World",
  "type": "programming",
  "max_points": 10,
  "bonus_points": 0,
  "problem_statement": "-> file:problem-statement.md",
  "grading_instructions": "-> file:grading-instructions.md",
  "programming_language": "java",
<<<<<<< HEAD
  "solution_repository_uri": "{{exerciseDataUri}}/solution.zip",
  "template_repository_uri": "{{exerciseDataUri}}/template.zip",
  "tests_repository_uri": "{{exerciseDataUri}}/tests.zip",
=======
  "solution_repository_uri": "{{exerciseDataUrl}}/solution.zip",
  "template_repository_uri": "{{exerciseDataUrl}}/template.zip",
  "tests_repository_uri": "{{exerciseDataUrl}}/tests.zip",
>>>>>>> 31900b39
  "meta": {},

  "submissions": [
    {
      "id": 101,
<<<<<<< HEAD
      "repository_uri": "{{exerciseDataUri}}/submissions/101.zip",
=======
      "repository_uri": "{{exerciseDataUrl}}/submissions/101.zip",
>>>>>>> 31900b39
      "meta": {},
      "feedbacks": [
        {
          "id": 101,
          "title": "File BinarySearch.java at line 20",
          "description": "Your program does not print \"Hello World\" to the console.",
          "file_path": "BinarySearch.java",
          "line_start": 20,
          "line_end": null,
          "credits": -2.0,
          "meta": {}
        },
        {
          "id": 102,
          "title": "File BinarySearch.java at line 16",
          "description": "You're missing a semicolon at the end of the line.",
          "file_path": "BinarySearch.java",
          "line_start": 16,
          "line_end": null,
          "credits": -2.0,
          "meta": {}
        }
      ]
    },
    {
      "id": 102,
<<<<<<< HEAD
      "repository_uri": "{{exerciseDataUri}}/submissions/102.zip",
=======
      "repository_uri": "{{exerciseDataUrl}}/submissions/102.zip",
>>>>>>> 31900b39
      "meta": {}
    },
    {
      "id": 103,
<<<<<<< HEAD
      "repository_uri": "{{exerciseDataUri}}/submissions/103.zip",
=======
      "repository_uri": "{{exerciseDataUrl}}/submissions/103.zip",
>>>>>>> 31900b39
      "meta": {},
      "feedbacks": [
        {
          "id": 103,
          "title": "File src/mttpe1/BubbleSort.java at line 13 to 20",
          "description": "Well done! You are sorting the array correctly.",
          "file_path": "src/mttpe1/BubbleSort.java",
          "line_start": 13,
          "line_end": 20,
          "credits": 2.0,
          "meta": {}
        },
        {
          "id": 104,
          "title": "File src/mttpe1/BubbleSort.java",
          "description": "Good job! With BubbleSort overall",
          "file_path": "src/mttpe1/BubbleSort.java",
          "line_start": null,
          "line_end": null,
          "credits": 1.0,
          "meta": {}
        },
        {
          "id": 105,
          "title": "Feedback",
          "description": "Great submission!",
          "file_path": null,
          "line_start": null,
          "line_end": null,
          "credits": 3.0,
          "meta": {}
        }
      ]
    }
  ]
}<|MERGE_RESOLUTION|>--- conflicted
+++ resolved
@@ -8,25 +8,15 @@
   "problem_statement": "-> file:problem-statement.md",
   "grading_instructions": "-> file:grading-instructions.md",
   "programming_language": "java",
-<<<<<<< HEAD
-  "solution_repository_uri": "{{exerciseDataUri}}/solution.zip",
-  "template_repository_uri": "{{exerciseDataUri}}/template.zip",
-  "tests_repository_uri": "{{exerciseDataUri}}/tests.zip",
-=======
   "solution_repository_uri": "{{exerciseDataUrl}}/solution.zip",
   "template_repository_uri": "{{exerciseDataUrl}}/template.zip",
   "tests_repository_uri": "{{exerciseDataUrl}}/tests.zip",
->>>>>>> 31900b39
   "meta": {},
 
   "submissions": [
     {
       "id": 101,
-<<<<<<< HEAD
-      "repository_uri": "{{exerciseDataUri}}/submissions/101.zip",
-=======
       "repository_uri": "{{exerciseDataUrl}}/submissions/101.zip",
->>>>>>> 31900b39
       "meta": {},
       "feedbacks": [
         {
@@ -53,20 +43,12 @@
     },
     {
       "id": 102,
-<<<<<<< HEAD
-      "repository_uri": "{{exerciseDataUri}}/submissions/102.zip",
-=======
       "repository_uri": "{{exerciseDataUrl}}/submissions/102.zip",
->>>>>>> 31900b39
       "meta": {}
     },
     {
       "id": 103,
-<<<<<<< HEAD
-      "repository_uri": "{{exerciseDataUri}}/submissions/103.zip",
-=======
       "repository_uri": "{{exerciseDataUrl}}/submissions/103.zip",
->>>>>>> 31900b39
       "meta": {},
       "feedbacks": [
         {
