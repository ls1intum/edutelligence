import type { ExerciseType } from "./exercise";

type SubmissionBase = {
    id: number;
    type: ExerciseType; // Playground only
    exercise_id: number;
    meta: {
        [key: string]: any;
    };
};

export type TextSubmission = SubmissionBase & {
<<<<<<< HEAD
  type: "text";
  content: string;
=======
  text: string;
>>>>>>> 3ca3870a
};

export type ProgrammingSubmission = SubmissionBase & {
  type: "programming";
  repository_url: string;
};

<<<<<<< HEAD
export type Submission = ProgrammingSubmission | TextSubmission;
=======
export type Submission = ProgrammingSubmission | TextSubmission;

export function isProgrammingSubmission(submission: Submission): submission is ProgrammingSubmission {
  return (submission as ProgrammingSubmission).repository_url !== undefined;
}

export function isTextSubmission(submission: Submission): submission is TextSubmission {
  return (submission as TextSubmission).text !== undefined;
}
>>>>>>> 3ca3870a
<|MERGE_RESOLUTION|>--- conflicted
+++ resolved
@@ -10,12 +10,8 @@
 };
 
 export type TextSubmission = SubmissionBase & {
-<<<<<<< HEAD
   type: "text";
-  content: string;
-=======
   text: string;
->>>>>>> 3ca3870a
 };
 
 export type ProgrammingSubmission = SubmissionBase & {
@@ -23,16 +19,4 @@
   repository_url: string;
 };
 
-<<<<<<< HEAD
-export type Submission = ProgrammingSubmission | TextSubmission;
-=======
-export type Submission = ProgrammingSubmission | TextSubmission;
-
-export function isProgrammingSubmission(submission: Submission): submission is ProgrammingSubmission {
-  return (submission as ProgrammingSubmission).repository_url !== undefined;
-}
-
-export function isTextSubmission(submission: Submission): submission is TextSubmission {
-  return (submission as TextSubmission).text !== undefined;
-}
->>>>>>> 3ca3870a
+export type Submission = ProgrammingSubmission | TextSubmission;