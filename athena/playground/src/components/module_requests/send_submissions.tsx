<<<<<<< HEAD
import type { Submission } from "@/model/submission";
import type { Exercise } from "@/model/exercise";
import type { ModuleMeta } from "@/model/health_response";
import type { Mode } from "@/model/mode";
import type { ModuleResponse } from "@/model/module_response";

=======
import type { Exercise } from "@/model/exercise";
import type { ModuleMeta } from "@/model/health_response";

import { useBaseInfo } from "@/hooks/base_info_context";
import useSendSubmissions from "@/hooks/athena/send_submissions";
import useSubmissions from "@/hooks/playground/submissions";
>>>>>>> f0b7ed62
import { useEffect, useState } from "react";

import ExerciseSelect from "@/components/selectors/exercise_select";
import ModuleResponseView from "@/components/module_response_view";
import ExerciseDetail from "@/components/details/exercise_detail";
import SubmissionList from "@/components/submission_list";

export default function SendSubmissions({ module }: { module: ModuleMeta }) {
  const { mode } = useBaseInfo();

  const [exercise, setExercise] = useState<Exercise | undefined>(undefined);
  const { data: submissions, isLoading: isLoadingSubmissions } = useSubmissions(exercise);
  const { data: response, isLoading, error, mutate, reset } = useSendSubmissions({
    onError: (error) => {
      console.error(error);
      alert(`Failed to send submissions to Athena: ${error.message}. Is the URL correct?`);
    },
    onSuccess: () => {
      alert(`${submissions?.length} submissions sent successfully!`);
    },
  });

  useEffect(() => reset(), [exercise, reset]);
  useEffect(() => setExercise(undefined), [module, mode]);

  return (
    <div className="bg-white rounded-md p-4 mb-8">
      <h3 className="text-2xl font-bold mb-4">Send Submissions</h3>
      <p className="text-gray-500 mb-4">
        Send all submissions for an exercise to Athena. This usually happens
        when the exercise deadline is reached in the LMS. The matching module
        for the exercise will receive the submissions at the function annotated
        with <code>@submission_consumer</code>.
      </p>
      <ExerciseSelect
        exerciseType={module.type}
        exercise={exercise}
        onChange={setExercise}
        disabled={isLoading}
      />
      {exercise && (
        <div className="space-y-1 mt-2">
          <ExerciseDetail exercise={exercise} />
          <SubmissionList exercise={exercise} />
        </div>
      )}
      <ModuleResponseView response={response ?? (error?.asModuleResponse ? error.asModuleResponse() : undefined)} />
      <button
        className="bg-primary-500 text-white rounded-md p-2 mt-4 hover:bg-primary-600 disabled:text-gray-500 disabled:bg-gray-200 disabled:cursor-not-allowed"
        onClick={() => {
          if (!exercise) {
            alert("Please select an exercise");
            return;
          }
          if (!submissions) {
            alert("Failed to fetch submissions or no submissions found");
            return;
          }
          mutate({
            exercise,
            submissions,
          });
        }}
        disabled={!exercise || isLoading || isLoadingSubmissions}
      >
        {exercise
          ? isLoading || isLoadingSubmissions
            ? "Loading..."
            : "Send submissions"
          : "Please select an exercise"}
      </button>
    </div>
  );
}<|MERGE_RESOLUTION|>--- conflicted
+++ resolved
@@ -1,18 +1,9 @@
-<<<<<<< HEAD
-import type { Submission } from "@/model/submission";
-import type { Exercise } from "@/model/exercise";
-import type { ModuleMeta } from "@/model/health_response";
-import type { Mode } from "@/model/mode";
-import type { ModuleResponse } from "@/model/module_response";
-
-=======
 import type { Exercise } from "@/model/exercise";
 import type { ModuleMeta } from "@/model/health_response";
 
 import { useBaseInfo } from "@/hooks/base_info_context";
 import useSendSubmissions from "@/hooks/athena/send_submissions";
 import useSubmissions from "@/hooks/playground/submissions";
->>>>>>> f0b7ed62
 import { useEffect, useState } from "react";
 
 import ExerciseSelect from "@/components/selectors/exercise_select";
