import type { Exercise } from "@/model/exercise";
<<<<<<< HEAD
import type { Mode } from "@/model/mode";
import type { ModuleMeta } from "@/model/health_response";
import type { Submission } from "@/model/submission";
import type { ModuleResponse } from "@/model/module_response";

import { useEffect, useState } from "react";
=======
import type ModuleResponse from "@/model/module_response";
import type { ModuleMeta } from "@/model/health_response";

import { useEffect, useState } from "react";

import { useBaseInfo } from "@/hooks/base_info_context";
import useRequestSubmissionSelection from "@/hooks/athena/request_submission_selection";
import useSubmissions from "@/hooks/playground/submissions";
>>>>>>> f0b7ed62

import ExerciseSelect from "@/components/selectors/exercise_select";
import ModuleResponseView from "@/components/module_response_view";
import ExerciseDetail from "@/components/details/exercise_detail";
import Disclosure from "@/components/disclosure";
import SubmissionDetail from "@/components/details/submission_detail";
import SubmissionList from "@/components/submission_list";

export default function SelectSubmission({ module }: { module: ModuleMeta }) {
  const { mode } = useBaseInfo();
  
  const [exercise, setExercise] = useState<Exercise | undefined>(undefined);
  const { data: submissions, isLoading: isLoadingSubmissions } = useSubmissions(exercise);
  const { data: response, isLoading, error, mutate, reset } = useRequestSubmissionSelection({
    onError: (error) => {
      console.error(error);
      alert(`Failed to request submission selection from Athena: ${error.message}. Is the URL correct?`);
    },
    onSuccess: () => {
      alert("Submission selection requested successfully!");
    },
  });
  
  useEffect(() => reset(), [exercise, reset]);
  useEffect(() => setExercise(undefined), [module, mode]);

  const responseSubmissionView = (response: ModuleResponse | undefined) => {
    if (!response || response.status !== 200 || typeof response.data !== "number") {
      return null;
    }
    const submissionId = response.data;
    const submission = submissions?.find(
      (submission) => submission.id === submissionId
    );
    return (
      submission && (
        <Disclosure
          title="Submission"
          openedInitially
          className={{ root: "ml-2" }}
        >
          <SubmissionDetail submission={submission} />
        </Disclosure>
      )
    );
  };

  return (
    <div className="bg-white rounded-md p-4 mb-8">
      <h3 className="text-2xl font-bold mb-4">
        Request Submission Selection from Athena
      </h3>
      <p className="text-gray-500 mb-4">
        Request the submission to grade next out out of many submissions from
        Athena. The LMS would usually call this right before a tutor can start
        grading a submission. The matching module for the exercise will receive
        the request at the function annotated with{" "}
        <code>@submission_selector</code>. The playground currently only allows
        requesting a choice between all submissions of an exercise, but the LMS
        can also request a choice between a subset of submissions. <br />
        <b>
          This endpoint will only work properly after the submissions have been
          sent to Athena before.
        </b>
      </p>
      <ExerciseSelect
        exerciseType={module.type}
        exercise={exercise}
        onChange={setExercise}
        disabled={isLoading}
      />
      {exercise && (
        <div className="space-y-1 mt-2">
          <ExerciseDetail exercise={exercise} />
          <SubmissionList exercise={exercise} />
        </div>
      )}
      <ModuleResponseView response={response ?? (error?.asModuleResponse ? error.asModuleResponse() : undefined)}>
        {responseSubmissionView(response)}
      </ModuleResponseView>
      <button
        className="bg-primary-500 text-white rounded-md p-2 mt-4 hover:bg-primary-600 disabled:text-gray-500 disabled:bg-gray-200 disabled:cursor-not-allowed"
        onClick={() => {
          if (!exercise) {
            alert("Please select an exercise");
            return;
          }
          if (!submissions) {
            alert("Failed to fetch submissions or no submissions found");
            return;
          }
          mutate({
            exercise,
            submissions,
          });
        }}
        disabled={!exercise || isLoading || isLoadingSubmissions}
      >
        {exercise
          ? isLoading || isLoadingSubmissions
            ? "Loading..."
            : "Request submission selection"
          : "Please select an exercise"}
      </button>
    </div>
  );
}<|MERGE_RESOLUTION|>--- conflicted
+++ resolved
@@ -1,12 +1,4 @@
 import type { Exercise } from "@/model/exercise";
-<<<<<<< HEAD
-import type { Mode } from "@/model/mode";
-import type { ModuleMeta } from "@/model/health_response";
-import type { Submission } from "@/model/submission";
-import type { ModuleResponse } from "@/model/module_response";
-
-import { useEffect, useState } from "react";
-=======
 import type ModuleResponse from "@/model/module_response";
 import type { ModuleMeta } from "@/model/health_response";
 
@@ -15,7 +7,6 @@
 import { useBaseInfo } from "@/hooks/base_info_context";
 import useRequestSubmissionSelection from "@/hooks/athena/request_submission_selection";
 import useSubmissions from "@/hooks/playground/submissions";
->>>>>>> f0b7ed62
 
 import ExerciseSelect from "@/components/selectors/exercise_select";
 import ModuleResponseView from "@/components/module_response_view";
