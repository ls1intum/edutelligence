--- conflicted
+++ resolved
@@ -1,11 +1,5 @@
 import type { Submission } from "@/model/submission";
 import type { Exercise } from "@/model/exercise";
-<<<<<<< HEAD
-import type { ModuleMeta } from "@/model/health_response";
-import type { ModuleResponse } from "@/model/module_response";
-
-import { useEffect, useState } from "react";
-=======
 import type ModuleResponse from "@/model/module_response";
 import type { ModuleMeta } from "@/model/health_response";
 
@@ -13,7 +7,6 @@
 
 import { useBaseInfo } from "@/hooks/base_info_context";
 import useRequestFeedbackSuggestions from "@/hooks/athena/request_feedback_suggestions";
->>>>>>> f0b7ed62
 
 import ExerciseSelect from "@/components/selectors/exercise_select";
 import SubmissionSelect from "@/components/selectors/submission_select";
