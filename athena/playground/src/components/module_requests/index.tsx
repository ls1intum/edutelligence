--- conflicted
+++ resolved
@@ -1,45 +1,24 @@
 import type { ModuleMeta } from "@/model/health_response";
-<<<<<<< HEAD
-import type { Mode } from "@/model/mode";
-=======
->>>>>>> f0b7ed62
 
 import GetConfigSchema from "@/components/module_requests/get_config_schema";
 import SendSubmissions from "@/components/module_requests/send_submissions";
 import SendFeedback from "@/components/module_requests/send_feedback";
 import RequestFeedbackSuggestions from "@/components/module_requests/request_feedback_suggestions";
 import SelectSubmission from "@/components/module_requests/request_submission_selection";
-<<<<<<< HEAD
+
+// TODO REMOVE
 import FeedbackEditorTest from "./feedback_editor_test";
-
-export type ModuleRequestProps = {
-  mode: Mode;
-  athenaUrl: string;
-  athenaSecret: string;
-  module: ModuleMeta;
-  moduleConfig: any;
-};
-=======
->>>>>>> f0b7ed62
 
 export default function ModuleRequests({ module }: { module: ModuleMeta }) {
   return (
     <>
       <h2 className="text-4xl font-bold text-white mb-4">Module Requests</h2>
-<<<<<<< HEAD
-      <FeedbackEditorTest {...props} />
-      <GetConfigSchema {...props} />
-      <SendSubmissions {...props} />
-      <SelectSubmission {...props} />
-      <SendFeedback {...props} />
-      <RequestFeedbackSuggestions {...props} />
-=======
+      <FeedbackEditorTest module={module} />
       <GetConfigSchema module={module} />
       <SendSubmissions module={module} />
       <SelectSubmission module={module} />
       <SendFeedback module={module} />
       <RequestFeedbackSuggestions module={module} />
->>>>>>> f0b7ed62
     </>
   );
 }