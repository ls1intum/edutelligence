--- conflicted
+++ resolved
@@ -1,12 +1,4 @@
 import type { ModuleMeta } from "@/model/health_response";
-<<<<<<< HEAD
-import type { ModuleResponse } from "@/model/module_response";
-
-import { useState } from "react";
-
-import baseUrl from "@/helpers/base_url";
-=======
->>>>>>> f0b7ed62
 
 import useConfigSchema from "@/hooks/athena/config_schema";
 import ModuleResponseView from "@/components/module_response_view";
