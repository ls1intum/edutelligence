import type { Feedback } from "@/model/feedback";
<<<<<<< HEAD

import { formatReference } from "@/model/feedback";
=======
>>>>>>> f0b7ed62

import { formatReference } from "@/model/feedback";

export default function FeedbackDetail({ feedback }: { feedback: Feedback; }) {
  return (
    <div className="p-4 bg-white rounded shadow-sm border border-slate-200">
      <label className="block text-sm font-medium text-slate-500">
        {feedback.title ? feedback.title : <i>Missing title</i>}
        <span className="ml-1 font-normal text-sm text-slate-500">
          ({feedback.credits} credits, references {formatReference(feedback)})
        </span>
      </label>
      <p className="mt-1 text-sm text-slate-900 whitespace-pre-wrap">
        {feedback.description ? feedback.description : <i>Missing detail text</i>}
      </p>
    </div>
  );
}<|MERGE_RESOLUTION|>--- conflicted
+++ resolved
@@ -1,9 +1,4 @@
 import type { Feedback } from "@/model/feedback";
-<<<<<<< HEAD
-
-import { formatReference } from "@/model/feedback";
-=======
->>>>>>> f0b7ed62
 
 import { formatReference } from "@/model/feedback";
 
