import type { ProgrammingExercise } from "@/model/exercise";

import Disclosure from "@/components/disclosure";
import CodeEditor from "@/components/details/editor/code_editor";

export default function ProgrammingExerciseDetail({ exercise, openedInitially }: { exercise: ProgrammingExercise; openedInitially?: boolean; }) {
  return (
    <>
<<<<<<< HEAD
      <Disclosure title="Template Repository" openedInitially={openedInitially} noContentIndent>
        <CodeEditor key={`${exercise.id}/template`} repository_url={exercise.template_repository_url} />
      </Disclosure>
      <Disclosure title="Solution Repository" openedInitially={openedInitially} noContentIndent>
        <CodeEditor key={`${exercise.id}/solution`} repository_url={exercise.solution_repository_url} />
      </Disclosure>
      <Disclosure title="Tests Repository" openedInitially={openedInitially} noContentIndent>
        <CodeEditor key={`${exercise.id}/tests`} repository_url={exercise.tests_repository_url} />
=======
      <Disclosure title="Template Repository">
        <CodeEditor key={`${exercise.id}/template`} repositoryUrl={exercise.template_repository_url} />
      </Disclosure>
      <Disclosure title="Solution Repository">
        <CodeEditor key={`${exercise.id}/solution`} repositoryUrl={exercise.solution_repository_url} />
      </Disclosure>
      <Disclosure title="Tests Repository">
        <CodeEditor key={`${exercise.id}/tests`} repositoryUrl={exercise.tests_repository_url} />
>>>>>>> 87028572
      </Disclosure>
    </>
  );
}<|MERGE_RESOLUTION|>--- conflicted
+++ resolved
@@ -6,25 +6,14 @@
 export default function ProgrammingExerciseDetail({ exercise, openedInitially }: { exercise: ProgrammingExercise; openedInitially?: boolean; }) {
   return (
     <>
-<<<<<<< HEAD
       <Disclosure title="Template Repository" openedInitially={openedInitially} noContentIndent>
-        <CodeEditor key={`${exercise.id}/template`} repository_url={exercise.template_repository_url} />
+        <CodeEditor key={`${exercise.id}/template`} repositoryUrl={exercise.template_repository_url} />
       </Disclosure>
       <Disclosure title="Solution Repository" openedInitially={openedInitially} noContentIndent>
-        <CodeEditor key={`${exercise.id}/solution`} repository_url={exercise.solution_repository_url} />
+        <CodeEditor key={`${exercise.id}/solution`} repositoryUrl={exercise.solution_repository_url} />
       </Disclosure>
       <Disclosure title="Tests Repository" openedInitially={openedInitially} noContentIndent>
-        <CodeEditor key={`${exercise.id}/tests`} repository_url={exercise.tests_repository_url} />
-=======
-      <Disclosure title="Template Repository">
-        <CodeEditor key={`${exercise.id}/template`} repositoryUrl={exercise.template_repository_url} />
-      </Disclosure>
-      <Disclosure title="Solution Repository">
-        <CodeEditor key={`${exercise.id}/solution`} repositoryUrl={exercise.solution_repository_url} />
-      </Disclosure>
-      <Disclosure title="Tests Repository">
         <CodeEditor key={`${exercise.id}/tests`} repositoryUrl={exercise.tests_repository_url} />
->>>>>>> 87028572
       </Disclosure>
     </>
   );
