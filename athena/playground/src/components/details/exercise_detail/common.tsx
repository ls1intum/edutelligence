import type { Exercise } from "@/model/exercise";

import Markdown from "@/components/markdown";
import Disclosure from "@/components/disclosure";

export default function CommonExerciseDetail({ exercise, openedInitially }: { exercise: Exercise; openedInitially?: boolean; }) {
  return (
    <>
      <div className="text-gray-500 font-medium">
        {exercise.max_points} Points and {exercise.bonus_points} Bonus Points
      </div>
      {/* Problem Statement */}
      <Disclosure title="Problem Statement" openedInitially={openedInitially}>
        {exercise.problem_statement.length > 0 ? (
          <Markdown
            content={exercise.problem_statement}
            enablePlainTextSwitcher
          />
        ) : (
          <span className="text-gray-500">No problem statement available</span>
        )}
      </Disclosure>

      {/* Grading Instructions */}
<<<<<<< HEAD
      <Disclosure title="Grading Instructions" openedInitially={openedInitially}>
        {exercise.grading_instructions?.length > 0 ? (
=======
      <Disclosure title="Grading Instructions">
        {exercise.grading_instructions ? (
>>>>>>> 368b9bd0
          <Markdown
            content={exercise.grading_instructions || ""}
            enablePlainTextSwitcher
          />
        ) : (
          <span className="text-gray-500">
            No grading instructions available
          </span>
        )}
      </Disclosure>
    </>
  );
}<|MERGE_RESOLUTION|>--- conflicted
+++ resolved
@@ -22,13 +22,8 @@
       </Disclosure>
 
       {/* Grading Instructions */}
-<<<<<<< HEAD
-      <Disclosure title="Grading Instructions" openedInitially={openedInitially}>
-        {exercise.grading_instructions?.length > 0 ? (
-=======
       <Disclosure title="Grading Instructions">
         {exercise.grading_instructions ? (
->>>>>>> 368b9bd0
           <Markdown
             content={exercise.grading_instructions || ""}
             enablePlainTextSwitcher
