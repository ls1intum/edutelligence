--- conflicted
+++ resolved
@@ -11,11 +11,7 @@
       </div>
       {/* Problem Statement */}
       <Disclosure title="Problem Statement" openedInitially={openedInitially}>
-<<<<<<< HEAD
-        {exercise.problem_statement.length > 0 ? (
-=======
         {exercise.problem_statement ? (
->>>>>>> 0dab1aac
           <Markdown
             content={exercise.problem_statement ?? ""}
             enablePlainTextSwitcher
