--- conflicted
+++ resolved
@@ -23,11 +23,7 @@
 
       {/* Grading Instructions */}
       <Disclosure title="Grading Instructions">
-<<<<<<< HEAD
-        {exercise.grading_instructions?.length > 0 ? (
-=======
-        {(exercise.grading_instructions || "").length > 0 ? (
->>>>>>> 3ca3870a
+        {exercise.grading_instructions ? (
           <Markdown
             content={exercise.grading_instructions || ""}
             enablePlainTextSwitcher
