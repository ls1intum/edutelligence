--- conflicted
+++ resolved
@@ -203,11 +203,7 @@
               )}
               {feedback.structured_grading_instruction_id && (
                 <span className="text-xs text-orange-800 rounded-full px-2 py-0.5 bg-orange-100">
-<<<<<<< HEAD
-                  Grading Instruction
-=======
                   Grading Instruction {feedback.structured_grading_instruction_id}
->>>>>>> 4aa77c7e
                 </span>
               )}
             </div>
