--- conflicted
+++ resolved
@@ -1,24 +1,9 @@
-<<<<<<< HEAD
-import React, { useEffect, useRef, useState } from "react";
-import type { UMLElementType, UMLRelationshipType } from "@ls1intum/apollon";
-
-import type { ModelingSubmission } from "@/model/submission";
-import type { Feedback, ModelingFeedback } from "@/model/feedback";
-import {
-  createFeedbackItemUpdater,
-  createNewFeedback,
-  getFeedbackReferenceType,
-} from "@/model/feedback";
-import type { ManualRating } from "@/model/manual_rating";
-import { createManualRatingItemUpdater } from "@/model/manual_rating";
-=======
 import type { Feedback } from "@/model/feedback";
 import { createFeedbackItemUpdater, createNewFeedback, getFeedbackReferenceType } from "@/model/feedback";
 import type { ManualRating } from "@/model/manual_rating";
 import { createManualRatingItemUpdater } from "@/model/manual_rating";
 import type { ModelingSubmission } from "@/model/submission";
 import { useEffect, useRef, useState } from 'react';
->>>>>>> a906adaf
 
 import InlineFeedback from "@/components/details/editor/inline_feedback";
 
@@ -34,45 +19,21 @@
 export default function ModelingSubmissionDetail({
   identifier,
   submission,
-  feedbacks = [],
+  feedbacks,
   onFeedbacksChange,
-  manualRatings = [],
+  manualRatings,
   onManualRatingsChange,
 }: ModelingSubmissionDetailProps) {
+  const unreferencedFeedbacks = feedbacks?.filter(
+    (feedback) => getFeedbackReferenceType(feedback) === "unreferenced"
+  );
+
   const editorRef = useRef<HTMLDivElement>(null);
+
   const [editor, setEditor] = useState<any>();
 
-  // Initialize Apollon editor once
   useEffect(() => {
-    const { ApollonEditor } = require("@ls1intum/apollon");
 
-<<<<<<< HEAD
-    if (!editorRef.current) return;
-
-    const modelObject = JSON.parse(submission.model);
-
-    const newEditor = new ApollonEditor(editorRef.current, {
-      model: modelObject,
-      readonly: true,
-      mode: "Assessment",
-      scale: 0.8,
-    });
-
-    setEditor(newEditor);
-    
-  }, [submission]);
-
-  // Update assessments when feedbacks change
-  useEffect(() => {
-  if (!editor) return;
-
-  const { addOrUpdateAssessment } = require("@ls1intum/apollon");
-  const modelObject = JSON.parse(submission.model);
-
-  const referencedFeedbacks = feedbacks.filter(
-    (f) => getFeedbackReferenceType(f) === "referenced"
-  );
-=======
     if (!editorRef?.current) {
       return;
     }
@@ -85,72 +46,43 @@
         scale: 0.8
       }));
     });
->>>>>>> a906adaf
 
-  referencedFeedbacks.forEach((feedback) => {
-    const modelingFeedback = feedback as ModelingFeedback;
-    const [referenceType, referenceId] =
-      modelingFeedback.reference?.split(":") ?? [];
-
-    addOrUpdateAssessment(modelObject, {
-      modelElementId: referenceId,
-      elementType: referenceType as UMLElementType | UMLRelationshipType,
-      score: modelingFeedback.credits,
-      feedback: modelingFeedback.description,
-    });
-  });
-
-  (async () => {
-    const renderDone = editor.nextRender;
-    editor.model = modelObject;
-    await renderDone;
-  })();
-}, [feedbacks, submission, editor]);
-
-  // Filter unreferenced feedbacks once
-  const unreferencedFeedbacks = feedbacks.filter(
-    (f) => getFeedbackReferenceType(f) === "unreferenced"
-  );
+  }, [editorRef, submission]);
 
   return (
     <>
       <div className="border border-gray-100 rounded-lg overflow-hidden">
-        <div key={identifier} ref={editorRef} style={{ height: 400 }} />
+        <div key={identifier} ref={editorRef} style={{height: 400}} />
       </div>
-      {(unreferencedFeedbacks.length > 0 || onFeedbacksChange) && (
+      {((unreferencedFeedbacks && unreferencedFeedbacks.length > 0) ||
+        onFeedbacksChange) && (
         <div className="space-y-2 mt-5">
           <h3 className="ml-2 text-lg font-medium">Unreferenced Feedback</h3>
-
-          {unreferencedFeedbacks.map((feedback) => (
-            <InlineFeedback
-              key={feedback.id}
-              feedback={feedback}
-              manualRating={manualRatings.find(
-                (mr) => mr.feedbackId === feedback.id
-              )}
-              onFeedbackChange={
-                onFeedbacksChange &&
-                createFeedbackItemUpdater(feedback, feedbacks, onFeedbacksChange)
-              }
-              onManualRatingChange={
-                onManualRatingsChange &&
-                createManualRatingItemUpdater(
-                  feedback.id,
-                  manualRatings,
-                  onManualRatingsChange
-                )
-              }
-            />
-          ))}
-
+          {feedbacks?.map(
+            (feedback) =>
+              getFeedbackReferenceType(feedback) === "unreferenced" && (
+                <InlineFeedback
+                  key={feedback.id}
+                  feedback={feedback}
+                  manualRating={manualRatings?.find(
+                    (manualRating) => manualRating.feedbackId === feedback.id
+                  )}
+                  onFeedbackChange={
+                    onFeedbacksChange &&
+                    createFeedbackItemUpdater(feedback, feedbacks, onFeedbacksChange)
+                  }
+                  onManualRatingChange={
+                    onManualRatingsChange &&
+                    createManualRatingItemUpdater(feedback.id, manualRatings, onManualRatingsChange)
+                  }
+                />
+              )
+          )}
           {onFeedbacksChange && (
             <button
               className="mx-2 my-1 border-2 border-primary-400 border-dashed text-primary-500 hover:text-primary-600 hover:bg-primary-50 hover:border-primary-500 rounded-lg font-medium max-w-3xl w-full py-2"
               onClick={() =>
-                onFeedbacksChange([
-                  ...feedbacks,
-                  createNewFeedback(submission),
-                ])
+                onFeedbacksChange([...(feedbacks ?? []), createNewFeedback(submission)])
               }
             >
               Add feedback
