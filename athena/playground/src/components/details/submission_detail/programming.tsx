import type { ProgrammingSubmission } from "@/model/submission";
import type { Feedback } from "@/model/feedback";

import CodeEditor from "@/components/details/editor/code_editor";
import InlineFeedback from "@/components/details/editor/inline_feedback";
<<<<<<< HEAD
import { getOnFeedbackChange, getFeedbackReferenceType } from "@/model/feedback";
=======
import { getOnFeedbackChange, getFeedbackReferenceType, createNewFeedback } from "@/model/feedback";
>>>>>>> 87028572

type ProgrammingSubmissionDetailProps = {
  identifier?: string;
  submission: ProgrammingSubmission;
  feedbacks?: Feedback[];
  onFeedbacksChange?: (feedback: Feedback[]) => void;
<<<<<<< HEAD
  createNewFeedback: () => Feedback;
=======
>>>>>>> 87028572
};

export default function ProgrammingSubmissionDetail({
  identifier,
  submission,
  feedbacks,
  onFeedbacksChange,
<<<<<<< HEAD
  createNewFeedback,
=======
>>>>>>> 87028572
}: ProgrammingSubmissionDetailProps) {
  const unreferencedFeedbacks = feedbacks?.filter((feedback) => getFeedbackReferenceType(feedback) === "unreferenced");
  return (
    <>
      <CodeEditor
<<<<<<< HEAD
        key={identifier ? `${identifier}-${submission.id}` : submission.id}
        identifier={identifier}
        repository_url={submission.repository_url}
        feedbacks={feedbacks}
        onFeedbacksChange={onFeedbacksChange}
        createNewFeedback={createNewFeedback}
=======
        key={submission.id}
        repositoryUrl={submission.repository_url}
        feedbacks={feedbacks}
        onFeedbacksChange={onFeedbacksChange}
        createNewFeedback={() => createNewFeedback(submission)}
>>>>>>> 87028572
      />
      {((unreferencedFeedbacks && unreferencedFeedbacks.length > 0) || onFeedbacksChange) && (
        <div className="space-y-2 mt-5">
          <h3 className="ml-2 text-lg font-medium">Unreferenced Feedback</h3>
          {feedbacks?.map((feedback) => (
            getFeedbackReferenceType(feedback) === "unreferenced" && (
            <InlineFeedback
              key={feedback.id}
              feedback={feedback}
              onFeedbackChange={
                onFeedbacksChange &&
                getOnFeedbackChange(feedback, feedbacks, onFeedbacksChange)
              }
            />)
          ))}
          {onFeedbacksChange && (
            <button
              className="mx-2 my-1 border-2 border-primary-400 border-dashed text-primary-500 hover:text-primary-600 hover:bg-primary-50 hover:border-primary-500 rounded-lg font-medium max-w-3xl w-full py-2"
<<<<<<< HEAD
              onClick={() => onFeedbacksChange([...(feedbacks ?? []), createNewFeedback()])}
=======
              onClick={() => onFeedbacksChange([...(feedbacks ?? []), createNewFeedback(submission)])}
>>>>>>> 87028572
            >
              Add feedback
            </button>
          )}
        </div>
      )}
    </>
  );
}<|MERGE_RESOLUTION|>--- conflicted
+++ resolved
@@ -3,21 +3,13 @@
 
 import CodeEditor from "@/components/details/editor/code_editor";
 import InlineFeedback from "@/components/details/editor/inline_feedback";
-<<<<<<< HEAD
-import { getOnFeedbackChange, getFeedbackReferenceType } from "@/model/feedback";
-=======
 import { getOnFeedbackChange, getFeedbackReferenceType, createNewFeedback } from "@/model/feedback";
->>>>>>> 87028572
 
 type ProgrammingSubmissionDetailProps = {
   identifier?: string;
   submission: ProgrammingSubmission;
   feedbacks?: Feedback[];
   onFeedbacksChange?: (feedback: Feedback[]) => void;
-<<<<<<< HEAD
-  createNewFeedback: () => Feedback;
-=======
->>>>>>> 87028572
 };
 
 export default function ProgrammingSubmissionDetail({
@@ -25,29 +17,17 @@
   submission,
   feedbacks,
   onFeedbacksChange,
-<<<<<<< HEAD
-  createNewFeedback,
-=======
->>>>>>> 87028572
 }: ProgrammingSubmissionDetailProps) {
   const unreferencedFeedbacks = feedbacks?.filter((feedback) => getFeedbackReferenceType(feedback) === "unreferenced");
   return (
     <>
       <CodeEditor
-<<<<<<< HEAD
         key={identifier ? `${identifier}-${submission.id}` : submission.id}
         identifier={identifier}
-        repository_url={submission.repository_url}
-        feedbacks={feedbacks}
-        onFeedbacksChange={onFeedbacksChange}
-        createNewFeedback={createNewFeedback}
-=======
-        key={submission.id}
         repositoryUrl={submission.repository_url}
         feedbacks={feedbacks}
         onFeedbacksChange={onFeedbacksChange}
         createNewFeedback={() => createNewFeedback(submission)}
->>>>>>> 87028572
       />
       {((unreferencedFeedbacks && unreferencedFeedbacks.length > 0) || onFeedbacksChange) && (
         <div className="space-y-2 mt-5">
@@ -66,11 +46,7 @@
           {onFeedbacksChange && (
             <button
               className="mx-2 my-1 border-2 border-primary-400 border-dashed text-primary-500 hover:text-primary-600 hover:bg-primary-50 hover:border-primary-500 rounded-lg font-medium max-w-3xl w-full py-2"
-<<<<<<< HEAD
-              onClick={() => onFeedbacksChange([...(feedbacks ?? []), createNewFeedback()])}
-=======
               onClick={() => onFeedbacksChange([...(feedbacks ?? []), createNewFeedback(submission)])}
->>>>>>> 87028572
             >
               Add feedback
             </button>
