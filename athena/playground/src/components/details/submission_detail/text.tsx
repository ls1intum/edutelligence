--- conflicted
+++ resolved
@@ -27,15 +27,9 @@
     <>
       <div className="border border-gray-100 rounded-lg overflow-hidden">
         <FileEditor
-<<<<<<< HEAD
-          key={identifier ? `${identifier}-${submission.id}` : submission.id}
-          identifier={identifier ? `${identifier}-${submission.id}` : `${submission.id}`}
-          content={submission.content}
-=======
           key={`submission-${submission.id}`}
           identifier={`submission-${submission.id}`}
           content={submission.text}
->>>>>>> 368b9bd0
           autoHeight
           noFileFeedback
           feedbacks={feedbacks}
