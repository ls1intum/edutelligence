--- conflicted
+++ resolved
@@ -1,13 +1,5 @@
-<<<<<<< HEAD
-import type { Mode } from "@/model/mode";
-import type { ModuleMeta } from "@/model/health_response";
-
-import useSWR from "swr";
-import athenaFetcher from "@/helpers/athena_fetcher";
-=======
 import { useBaseInfo, useBaseInfoDispatch } from "@/hooks/base_info_context";
 import useConfigSchema from "@/hooks/athena/config_schema";
->>>>>>> f0b7ed62
 
 import Health from "@/components/health";
 import ModuleSelect from "@/components/selectors/module_select";
