--- conflicted
+++ resolved
@@ -1,13 +1,4 @@
-<<<<<<< HEAD
-import type { HealthResponse } from "@/model/health_response";
-
-import useSWR from "swr";
-
-import fetcher from "@/helpers/fetcher";
-import baseUrl from "@/helpers/base_url";
-=======
 import useHealth from "@/hooks/health";
->>>>>>> f0b7ed62
 
 export default function Health() {
   // show red and green dots for module health
