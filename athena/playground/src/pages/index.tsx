<<<<<<< HEAD
import type { ModuleMeta } from "@/model/health_response";
import type { Mode } from "@/model/mode";

import React, { useState } from "react";
import BaseInfoHeader from "@/components/base_info_header";
import ModuleRequests from "@/components/module_requests";
=======
import React from "react";
import BaseInfoHeader from "@/components/base_info_header";
import ModuleRequests from "@/components/module_requests";
import { useBaseInfo } from "@/hooks/base_info_context";
>>>>>>> f0b7ed62

export default function Playground() {
  const { module } = useBaseInfo();

  return (
    <main className="flex min-h-screen flex-col p-24">
      <h1 className="text-6xl font-bold text-white mb-8">Playground</h1>
      <BaseInfoHeader />
      {module && (<ModuleRequests module={module} />)}
    </main>
  );
}<|MERGE_RESOLUTION|>--- conflicted
+++ resolved
@@ -1,16 +1,7 @@
-<<<<<<< HEAD
-import type { ModuleMeta } from "@/model/health_response";
-import type { Mode } from "@/model/mode";
-
-import React, { useState } from "react";
-import BaseInfoHeader from "@/components/base_info_header";
-import ModuleRequests from "@/components/module_requests";
-=======
 import React from "react";
 import BaseInfoHeader from "@/components/base_info_header";
 import ModuleRequests from "@/components/module_requests";
 import { useBaseInfo } from "@/hooks/base_info_context";
->>>>>>> f0b7ed62
 
 export default function Playground() {
   const { module } = useBaseInfo();
