--- conflicted
+++ resolved
@@ -140,29 +140,6 @@
         feedback.exercise_id = json.id;
         // submission_id is not provided in the json for convenience, so we add it here
         feedback.submission_id = submissionJson.id;
-<<<<<<< HEAD
-
-        // replace title and description with "" if they are not strings (null somehow gets parsed as {})
-        if (typeof feedback.title !== "string") {
-          feedback.title = "";
-        }
-        if (typeof feedback.description !== "string") {
-          feedback.description = "";
-        }
-
-        // replace index_start, index_end, line_start, line_end with undefined if they are not numbers (null somehow gets parsed as {})
-        ["index_start", "index_end", "line_start", "line_end"].forEach(
-          (key) => {
-            // @ts-ignore
-            if (typeof feedback[key] !== "number") {
-              // @ts-ignore
-              feedback[key] = undefined;
-            }
-          }
-        );
-
-=======
->>>>>>> f0b7ed62
         return feedback;
       });
       return feedbacks;
