[tool.poetry]
name = "module_programming_llm"
version = "0.1.0"
description = "Programming assessment LLM module."
authors = ["Felix Dietrich <felixtj.dietrich@tum.de>"]
license = "MIT"

[tool.poetry.dependencies]
python = "3.11.*"
<<<<<<< HEAD
athena = {path = "../athena", develop = true}
openai = "^1.30.5"
langchain = "^0.2.0"
langchain-openai = "^0.1.7"
=======
# if you have local changes in the common Athena module, use the line below. Otherwise, please use a VCS stable version. Also, a version with tag = "" is possible.
# athena = { path = "../athena", develop = true }
athena = { git = "https://github.com/ls1intum/Athena.git", rev = "ccd00cf8346e76738a66e7f4cf04c84aa4cb4378", subdirectory = "athena"}
openai = "^0.27.8"
langchain = "^0.1.11"
>>>>>>> 2e8ff3fb
gitpython = "^3.1.41"
tiktoken = "^0.7"
promptlayer = "^0.1.85"
python-dotenv = "^1.0.0"
nltk = "^3.8.1"
replicate = "^0.11.0"
pydantic = "1.10.17"
prospector = "^1.10.2"

[tool.poetry.group.dev.dependencies]
types-requests = "^2.31.0.8"

[tool.poetry.scripts]
module = "athena:run_module"

[build-system]
requires = ["poetry-core>=1.0.0"]
build-backend = "poetry.core.masonry.api"<|MERGE_RESOLUTION|>--- conflicted
+++ resolved
@@ -7,24 +7,19 @@
 
 [tool.poetry.dependencies]
 python = "3.11.*"
-<<<<<<< HEAD
-athena = {path = "../athena", develop = true}
+# if you have local changes in the common Athena module, use the line below. Otherwise, please use a VCS stable version. Also, a version with tag = "" is possible.
+# athena = { path = "../athena", develop = true }
+athena = { git = "https://github.com/ls1intum/Athena.git", rev = "ccd00cf8346e76738a66e7f4cf04c84aa4cb4378", subdirectory = "athena"}
 openai = "^1.30.5"
 langchain = "^0.2.0"
 langchain-openai = "^0.1.7"
-=======
-# if you have local changes in the common Athena module, use the line below. Otherwise, please use a VCS stable version. Also, a version with tag = "" is possible.
-# athena = { path = "../athena", develop = true }
-athena = { git = "https://github.com/ls1intum/Athena.git", rev = "ccd00cf8346e76738a66e7f4cf04c84aa4cb4378", subdirectory = "athena"}
-openai = "^0.27.8"
-langchain = "^0.1.11"
->>>>>>> 2e8ff3fb
 gitpython = "^3.1.41"
 tiktoken = "^0.7"
 promptlayer = "^0.1.85"
 python-dotenv = "^1.0.0"
 nltk = "^3.8.1"
 replicate = "^0.11.0"
+
 pydantic = "1.10.17"
 prospector = "^1.10.2"
 
