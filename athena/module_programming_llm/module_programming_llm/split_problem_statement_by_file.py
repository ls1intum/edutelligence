from typing import Optional, Sequence
from collections import defaultdict

from pydantic import BaseModel, Field
from langchain.prompts import ChatPromptTemplate

from athena import emit_meta
from athena.programming import Exercise, Submission

from module_programming_llm.config import BasicApproachConfig
from module_programming_llm.helpers.llm_utils import (
    get_chat_prompt_with_formatting_instructions, 
    num_tokens_from_string, 
    num_tokens_from_prompt, 
    predict_and_parse
)
from module_programming_llm.helpers.utils import get_diff


class FileProblemStatement(BaseModel):
    file_name: str = Field(description="File name")
    problem_statement: str = Field(description="Problem statement relevant for this file")


class SplitProblemStatement(BaseModel):
<<<<<<< HEAD
    items: Sequence[FileProblemStatement] = Field(..., description="File problem statements")
=======
    """Collection of problem statements split by file"""
    items: Sequence[FileProblemStatement] = Field(description="File problem statements")
>>>>>>> 6a7f84cd


# pylint: disable=too-many-locals
async def split_problem_statement_by_file(
        exercise: Exercise, 
        submission: Submission, 
        prompt: ChatPromptTemplate,
        config: BasicApproachConfig, 
        debug: bool
    ) -> Optional[SplitProblemStatement]:
    """Split the general problem statement by file

    Args:
        exercise (Exercise): Exercise to split the problem statement for (respecting the changed files)
        submission (Submission): Submission to split the problem statement for (respecting the changed files)
        prompt (ChatPromptTemplate): Prompt template to check for problem_statement
        config (BasicApproachConfig): Configuration

    Returns:
        Optional[SplitProblemStatement]: Split problem statement, None if it is too short or too long
    """
    
    # Return None if the problem statement is too short
    if num_tokens_from_string(exercise.problem_statement or "") <= config.split_problem_statement_by_file_prompt.tokens_before_split:
        return None
    
    # Return None if the problem statement not in the prompt
    if "problem_statement" not in prompt.input_variables:
        return None

    model = config.model.get_model()  # type: ignore[attr-defined]

    template_repo = exercise.get_template_repository()
    solution_repo = exercise.get_solution_repository()
    submission_repo = submission.get_repository()

    changed_files_from_template_to_solution = get_diff(
        src_repo=template_repo, 
        dst_repo=solution_repo, 
        file_path=None, 
        name_only=True
    ).split("\n")

    changed_files_from_template_to_submission = get_diff(
        src_repo=template_repo, 
        dst_repo=submission_repo, 
        file_path=None, 
        name_only=True
    ).split("\n")

    chat_prompt = get_chat_prompt_with_formatting_instructions(
        model=model, 
        system_message=config.split_problem_statement_by_file_prompt.system_message,
        human_message=config.split_problem_statement_by_file_prompt.human_message,
        pydantic_object=SplitProblemStatement
    )
    
    prompt_input = {
        "problem_statement": exercise.problem_statement or "No problem statement.",
        "changed_files_from_template_to_solution": ", ".join(changed_files_from_template_to_solution),
        "changed_files_from_template_to_submission": ", ".join(changed_files_from_template_to_submission)
    }

    # Return None if the prompt is too long
    if num_tokens_from_prompt(chat_prompt, prompt_input) > config.max_input_tokens:
        return None

    split_problem_statement = await predict_and_parse(
        model=model, 
        chat_prompt=chat_prompt, 
        prompt_input=prompt_input,
        pydantic_object=SplitProblemStatement,
        tags=[
            f"exercise-{exercise.id}",
            f"submission-{submission.id}",
            "split-problem-statement-by-file"
        ]
    )

    if debug:
        emit_meta("file_problem_statements", {
            "prompt": chat_prompt.format(**prompt_input),
            "result": split_problem_statement.dict() if split_problem_statement is not None else None
        })

    if split_problem_statement is None or not split_problem_statement.items:
        return None

    # Join duplicate file names (some responses contain multiple problem statements for the same file)
    file_problem_statements_by_file_name = defaultdict(list)
    for file_problem_statement in split_problem_statement.items:
        file_problem_statements_by_file_name[file_problem_statement.file_name].append(file_problem_statement)

    split_problem_statement.items = [
        FileProblemStatement(
            file_name=file_name,
            problem_statement="\n".join(
                file_problem_statement.problem_statement
                for file_problem_statement in file_problem_statements
            )
        )
        for file_name, file_problem_statements in file_problem_statements_by_file_name.items()
    ]

    return split_problem_statement<|MERGE_RESOLUTION|>--- conflicted
+++ resolved
@@ -23,12 +23,7 @@
 
 
 class SplitProblemStatement(BaseModel):
-<<<<<<< HEAD
     items: Sequence[FileProblemStatement] = Field(..., description="File problem statements")
-=======
-    """Collection of problem statements split by file"""
-    items: Sequence[FileProblemStatement] = Field(description="File problem statements")
->>>>>>> 6a7f84cd
 
 
 # pylint: disable=too-many-locals
