--- conflicted
+++ resolved
@@ -49,27 +49,28 @@
 async def generate_summary_by_file(
         exercise: Exercise,
         submission: Submission,
-        prompt: ChatPromptTemplate,
         config: BasicApproachConfig,
         debug: bool,
 ) -> Optional[SolutionSummary]:
-    """Generaty summary for the submission file by file
+    """Generate summary for the submission file by file
 
     Args:
         exercise (Exercise): Exercise to split the problem statement for (respecting the changed files)
         submission (Submission): Submission to split the problem statement for (respecting the changed files)
-        prompt (ChatPromptTemplate): Prompt template to check for problem_statement
         config (GradedBasicApproachConfig): Configuration
 
     Returns:
         Optional[SolutionSummary]: Summarization of the given submission, None if it is too short or too long
     """
 
-    # Return None if submission_file not in the prompt
-    if "summary" not in prompt.input_variables:
-        return None
+    model = config.model.get_model()  # type: ignore[attr-defined]
 
-    model = config.model.get_model()  # type: ignore[attr-defined]
+    prompt = get_chat_prompt_with_formatting_instructions(
+        model=model,
+        system_message=config.generate_file_summary_prompt.system_message,
+        human_message=config.generate_file_summary_prompt.human_message,
+        pydantic_object=FileDescription,
+    )
 
     template_repo = exercise.get_template_repository()
     submission_repo = submission.get_repository()
@@ -86,16 +87,6 @@
     changed_files = load_files_from_repo(
         submission_repo,
         file_filter=lambda file_path: file_path in changed_files_from_template_to_submission,
-    )
-    chat_prompt = get_chat_prompt_with_formatting_instructions(
-        model=model,
-        system_message=config.generate_file_summary_prompt.system_message,
-        human_message=config.generate_file_summary_prompt.human_message,
-<<<<<<< HEAD
-        pydantic_object=FileDescription,
-=======
-        pydantic_object=SolutionSummary,
->>>>>>> f956056c
     )
 
     prompt_inputs = []
@@ -114,7 +105,7 @@
     valid_prompt_inputs = [
         prompt_input
         for prompt_input in prompt_inputs
-        if num_tokens_from_prompt(chat_prompt, prompt_input) <= config.max_input_tokens
+        if num_tokens_from_prompt(prompt, prompt_input) <= config.max_input_tokens
     ]
 
     # noinspection PyTypeChecker
@@ -122,7 +113,7 @@
         *[
             predict_and_parse(
                 model=model,
-                chat_prompt=chat_prompt,
+                chat_prompt=prompt,
                 prompt_input=prompt_input,
                 pydantic_object=FileDescription,
                 tags=[
@@ -141,7 +132,7 @@
             emit_meta(
                 "file_summary",
                 {
-                    "prompt": chat_prompt.format(**prompt_input),
+                    "prompt": prompt.format(**prompt_input),
                     "result": result.dict() if result is not None else None,
                     "file_path": prompt_input[
                         "file_path"
