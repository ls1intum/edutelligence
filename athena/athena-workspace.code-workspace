--- conflicted
+++ resolved
@@ -28,16 +28,8 @@
 			"path": "module_programming_themisml"
 		},
 		{
-<<<<<<< HEAD
-      "path": "module_programming_ast"
-		},
-		{
-			"path": "module_programming_code_embedding"
-		},
-=======
       "path": "module_programming_apted"
 		}
->>>>>>> 31900b39
 	],
 	"settings": {
 		"python.pythonPath": "./.venv/bin/python",
