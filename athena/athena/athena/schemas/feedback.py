from abc import ABC
from typing import Optional

from pydantic import Field

from .grading_criterion import StructuredGradingInstruction
from .schema import Schema


class Feedback(Schema, ABC):
    id: Optional[int] = Field(None, example=1)
    title: Optional[str] = Field(None, description="The title of the feedback that is shown to the student.", 
                      example="File src/pe1/MergeSort.java at line 12")
    description: Optional[str] = Field(None, description="The detailed feedback description that is shown to the student.",
                             example="Your solution is correct.")
    credits: float = Field(0.0, description="The number of points that the student received for this feedback.",
                           example=1.0)
<<<<<<< HEAD
    structured_grading_instruction: Optional[StructuredGradingInstruction] = Field(None, description="The id of the structured grading instruction that this feedback belongs to.", example=1)
=======
    structured_grading_instruction_id: Optional[int] = Field(None, description="The id of the structured grading instruction that this feedback belongs to.", example=1)
>>>>>>> 3e628a68

    meta: dict = Field({}, example={})

    exercise_id: int = Field(example=1)
    submission_id: int = Field(example=1)

    def to_model(self, is_suggestion: bool = False, lms_id: Optional[int] = None):
        return type(self).get_model_class()(**self.dict(), is_suggestion=is_suggestion, lms_id=lms_id)

    class Config:
        orm_mode = True<|MERGE_RESOLUTION|>--- conflicted
+++ resolved
@@ -15,11 +15,7 @@
                              example="Your solution is correct.")
     credits: float = Field(0.0, description="The number of points that the student received for this feedback.",
                            example=1.0)
-<<<<<<< HEAD
-    structured_grading_instruction: Optional[StructuredGradingInstruction] = Field(None, description="The id of the structured grading instruction that this feedback belongs to.", example=1)
-=======
     structured_grading_instruction_id: Optional[int] = Field(None, description="The id of the structured grading instruction that this feedback belongs to.", example=1)
->>>>>>> 3e628a68
 
     meta: dict = Field({}, example={})
 
