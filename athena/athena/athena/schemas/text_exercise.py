--- conflicted
+++ resolved
@@ -1,8 +1,4 @@
-<<<<<<< HEAD
-from typing import Optional, Literal
-=======
 from typing import Literal, Optional
->>>>>>> a0bf6596
 from pydantic import Field
 
 from .exercise_type import ExerciseType
@@ -12,10 +8,6 @@
 class TextExercise(Exercise):
     """A text exercise that can be solved by students, enhanced with metadata."""
 
-<<<<<<< HEAD
-    type: Literal[ExerciseType.text] = Field(ExerciseType.text)
-=======
     type: Literal[ExerciseType.text] = ExerciseType.text
->>>>>>> a0bf6596
 
     example_solution: Optional[str] = Field(None, description="An example solution to the exercise.")