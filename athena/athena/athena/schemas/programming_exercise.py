--- conflicted
+++ resolved
@@ -1,9 +1,5 @@
-<<<<<<< HEAD
 from pydantic import Field, AnyUrl, field_serializer
-=======
 from typing import Literal
-from pydantic import Field, AnyUrl
->>>>>>> 277dc465
 from zipfile import ZipFile
 from git.repo import Repo
 
