--- conflicted
+++ resolved
@@ -6,9 +6,5 @@
 class ModelingFeedback(Feedback):
     """Feedback on a modeling exercise."""
 
-<<<<<<< HEAD
-    element_ids: Optional[List[str]] = Field([], description="referenced diagram element IDs", example=["id_1"])
-=======
     element_ids: Optional[List[str]] = Field([], description="referenced diagram element IDs", example=["id_1"]) # Todo: Remove after adding migrations to athena
->>>>>>> 2677f59e
     reference: Optional[str] = Field(None, description="reference to the diagram element", example="ClassAttribute:5a337bdf-da00-4bd0-a6f0-78ba5b84330e")