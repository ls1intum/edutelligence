--- conflicted
+++ resolved
@@ -7,15 +7,6 @@
 from athena.base import Base
 
 
-<<<<<<< HEAD
-# https://stackoverflow.com/a/42450252/4306257
-def to_camel(snake_str):
-    first, *others = snake_str.split("_")
-    return "".join([first.lower(), *map(str.title, others)])
-
-
-=======
->>>>>>> db99d750
 class Schema(BaseModel, abc.ABC):
     @classmethod
     def get_model_class(cls) -> type:
@@ -29,20 +20,7 @@
     def to_model(self):
         model_class = type(self).get_model_class()
         if not issubclass(model_class, Base):
-<<<<<<< HEAD
-            raise TypeError(
-                f"Expected {model_class} to be a subclass of Base. Did you use the correct subclass (e.g. "
-                f"TextExercise instead of Exercise)? My class name: {self.__class__.__name__}"
-            )
-        return model_class(**self.dict())
-
-    class Config:
-        # Allow camelCase field names in the API (converted to snake_case)
-        alias_generator = to_camel
-        allow_population_by_field_name = True
-=======
             raise TypeError(f"Expected {model_class} to be a subclass of Base. Did you use the correct subclass (e.g. "
                             f"TextExercise instead of Exercise)? My class name: {self.__class__.__name__}")
         return model_class(**self.model_dump())
-    model_config = ConfigDict(alias_generator=to_camel, populate_by_name=True)
->>>>>>> db99d750
+    model_config = ConfigDict(alias_generator=to_camel, populate_by_name=True)