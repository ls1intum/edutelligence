--- conflicted
+++ resolved
@@ -4,11 +4,8 @@
 from pydantic import ConfigDict, BaseModel
 from pydantic.alias_generators import to_camel
 
-<<<<<<< HEAD
 from athena.base import Base
-=======
 from athena.database import Base
->>>>>>> 277dc465
 
 
 class Schema(BaseModel, abc.ABC):
@@ -26,10 +23,6 @@
         if not issubclass(model_class, Base):
             raise TypeError(f"Expected {model_class} to be a subclass of Base. Did you use the correct subclass (e.g. "
                             f"TextExercise instead of Exercise)? My class name: {self.__class__.__name__}")
-<<<<<<< HEAD
         model_class = type(self).get_model_class()
         return model_class(**self.model_dump(mode="json", by_alias=False))
-=======
-        return model_class(**self.model_dump())
->>>>>>> 277dc465
     model_config = ConfigDict(alias_generator=to_camel, populate_by_name=True)