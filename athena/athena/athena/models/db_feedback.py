--- conflicted
+++ resolved
@@ -12,11 +12,7 @@
     title = Column(String)
     description = Column(String)
     credits = Column(Float, nullable=False)
-<<<<<<< HEAD
-    structured_grading_instruction = Column(JSON)
-=======
     structured_grading_instruction_id = Column(BigInteger)
->>>>>>> 3e628a68
     meta = Column(JSON, nullable=False)
 
     # not in the schema, but used in the database to distinguish between feedbacks and feedback suggestions
