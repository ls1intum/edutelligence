from typing import Optional

from sqlalchemy import Column, ForeignKey, JSON, String
from sqlalchemy.orm import relationship

from athena.database import Base
from .db_feedback import DBFeedback
from .big_integer_with_autoincrement import BigIntegerWithAutoincrement


class DBModelingFeedback(DBFeedback, Base):
    __tablename__ = "modeling_feedbacks"

<<<<<<< HEAD
    element_ids: Optional[list[str]] = Column(JSON) # type: ignore
=======
    element_ids: Optional[list[str]] = Column(JSON) # type: ignore # Todo: Remove after adding migrations to athena
>>>>>>> 2677f59e
    reference: Optional[str] = Column(String, nullable=True) # type: ignore

    exercise_id = Column(BigIntegerWithAutoincrement, ForeignKey("modeling_exercises.id", ondelete="CASCADE"), index=True)
    submission_id = Column(BigIntegerWithAutoincrement, ForeignKey("modeling_submissions.id", ondelete="CASCADE"), index=True)

    exercise = relationship("DBModelingExercise", back_populates="feedbacks")
    submission = relationship("DBModelingSubmission", back_populates="feedbacks")<|MERGE_RESOLUTION|>--- conflicted
+++ resolved
@@ -11,11 +11,7 @@
 class DBModelingFeedback(DBFeedback, Base):
     __tablename__ = "modeling_feedbacks"
 
-<<<<<<< HEAD
-    element_ids: Optional[list[str]] = Column(JSON) # type: ignore
-=======
     element_ids: Optional[list[str]] = Column(JSON) # type: ignore # Todo: Remove after adding migrations to athena
->>>>>>> 2677f59e
     reference: Optional[str] = Column(String, nullable=True) # type: ignore
 
     exercise_id = Column(BigIntegerWithAutoincrement, ForeignKey("modeling_exercises.id", ondelete="CASCADE"), index=True)
