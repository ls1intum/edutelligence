from sqlalchemy import Column, String, Float, JSON, Enum as SqlEnum
from sqlalchemy.orm import relationship
from athena.database import Base
from athena.schemas import ExerciseType
from .model import Model
from .big_integer_with_autoincrement import BigIntegerWithAutoincrement


class DBExercise(Model, Base):
    __tablename__ = "exercise"
    id = Column(BigIntegerWithAutoincrement, primary_key=True, index=True, nullable=False)
    lms_url = Column(String, index=True, nullable=False)
    title = Column(String, index=True, nullable=False)
    max_points = Column(Float, index=True, nullable=False)
    bonus_points = Column(Float, index=True, nullable=False)
    grading_instructions = Column(String)
    problem_statement = Column(String)
    grading_criteria = Column(JSON, nullable=True)
    meta = Column(JSON, nullable=False)
<<<<<<< HEAD

    structured_grading_criterion = relationship("DBStructuredGradingCriterion", back_populates="exercise", uselist=False)  # Use uselist=False for one-to-one
=======
    structured_grading_criterion = relationship("DBStructuredGradingCriterion", back_populates="exercise", uselist=False)
>>>>>>> 4ec35341

    # Polymorphism, discriminator attribute
    type = Column(SqlEnum(ExerciseType), index=True, nullable=False)

    __mapper_args__ = {
        'polymorphic_identity': 'exercise',
        'polymorphic_on': 'type'
    }<|MERGE_RESOLUTION|>--- conflicted
+++ resolved
@@ -17,12 +17,7 @@
     problem_statement = Column(String)
     grading_criteria = Column(JSON, nullable=True)
     meta = Column(JSON, nullable=False)
-<<<<<<< HEAD
-
-    structured_grading_criterion = relationship("DBStructuredGradingCriterion", back_populates="exercise", uselist=False)  # Use uselist=False for one-to-one
-=======
     structured_grading_criterion = relationship("DBStructuredGradingCriterion", back_populates="exercise", uselist=False)
->>>>>>> 4ec35341
 
     # Polymorphism, discriminator attribute
     type = Column(SqlEnum(ExerciseType), index=True, nullable=False)
