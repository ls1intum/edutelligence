from typing import Iterable, Union, Type, Optional, List

<<<<<<< HEAD
from athena.contextvars import get_artemis_url
=======
from athena.contextvars import get_lms_url
>>>>>>> 31900b39
from athena.database import get_db
from athena.schemas import Feedback


def get_stored_feedback(
<<<<<<< HEAD
        feedback_cls: Type[Feedback], exercise_id: int, submission_id: Union[int, None], artemis_url: Optional[str] = None
=======
        feedback_cls: Type[Feedback], exercise_id: int, submission_id: Union[int, None], lms_url: Optional[str] = None
>>>>>>> 31900b39
) -> Iterable[Feedback]:
    """
    Returns a list of feedbacks for the given exercise in the given submission.
    If submission_id is None, returns all feedbacks for the given exercise.
    """

<<<<<<< HEAD
    if artemis_url is None:
        artemis_url = get_artemis_url()

    db_feedback_cls = feedback_cls.get_model_class()
    with get_db() as db:
        query = db.query(db_feedback_cls).filter_by(exercise_id=exercise_id, is_suggestion=0, artemis_url=artemis_url)
=======
    if lms_url is None:
        lms_url = get_lms_url()

    db_feedback_cls = feedback_cls.get_model_class()
    with get_db() as db:
        query = db.query(db_feedback_cls).filter_by(exercise_id=exercise_id, is_suggestion=0, lms_url=lms_url)
>>>>>>> 31900b39
        if submission_id is not None:
            query = query.filter_by(submission_id=submission_id)
        return (f.to_schema() for f in query.all())


<<<<<<< HEAD
def get_stored_feedback_meta(feedback: Feedback, artemis_url: Optional[str] = None) -> Optional[dict]:
    """Returns the stored metadata associated with the feedback."""

    if artemis_url is None:
        artemis_url = get_artemis_url()
=======
def get_stored_feedback_meta(feedback: Feedback, lms_url: Optional[str] = None) -> Optional[dict]:
    """Returns the stored metadata associated with the feedback."""

    if lms_url is None:
        lms_url = get_lms_url()
>>>>>>> 31900b39

    db_feedback_cls = feedback.__class__.get_model_class()
    with get_db() as db:
        return db.query(db_feedback_cls.meta).filter_by(id=feedback.id,  # type: ignore
<<<<<<< HEAD
                                                        artemis_url=artemis_url).scalar()


def store_feedback(feedback: Feedback, is_lms_id=False, artemis_url: Optional[str] = None) -> Feedback:
=======
                                                        lms_url=lms_url).scalar()


def store_feedback(feedback: Feedback, is_lms_id=False, lms_url: Optional[str] = None) -> Feedback:
>>>>>>> 31900b39
    """Stores the given LMS feedback.

    Args:
        feedback (Feedback): The feedback to store.
        is_lms_id (bool, optional): Whether the feedback's ID is an LMS ID. Defaults to False.
<<<<<<< HEAD
        artemis_url (str, optional): The URL of the Artemis instance that issued the query
=======
        lms_url (str, optional): The URL of the LMS instance that issued the query
>>>>>>> 31900b39
    Returns:
        Feedback: The stored feedback with its internal ID assigned.
    """

<<<<<<< HEAD
    if artemis_url is None:
        artemis_url = get_artemis_url()
=======
    if lms_url is None:
        lms_url = get_lms_url()
>>>>>>> 31900b39

    db_feedback_cls = feedback.__class__.get_model_class()
    with get_db() as db:
        lms_id = None
        if is_lms_id:
            lms_id = feedback.id
            internal_id = db.query(db_feedback_cls.id).filter_by(lms_id=lms_id,  # type: ignore
<<<<<<< HEAD
                                                                 artemis_url=artemis_url).scalar()
=======
                                                                 lms_url=lms_url).scalar()
>>>>>>> 31900b39
            feedback.id = internal_id

        stored_feedback_model = db.merge(feedback.to_model(lms_id=lms_id, lms_url=lms_url))
        db.commit()
        return stored_feedback_model.to_schema()


def get_stored_feedback_suggestions(
<<<<<<< HEAD
        feedback_cls: Type[Feedback], exercise_id: int, submission_id: int, artemis_url: Optional[str] = None
) -> Iterable[Feedback]:
    """Returns a list of feedback suggestions for the given exercise in the given submission."""

    if artemis_url is None:
        artemis_url = get_artemis_url()
=======
        feedback_cls: Type[Feedback], exercise_id: int, submission_id: int, lms_url: Optional[str] = None
) -> Iterable[Feedback]:
    """Returns a list of feedback suggestions for the given exercise in the given submission."""

    if lms_url is None:
        lms_url = get_lms_url()
>>>>>>> 31900b39

    db_feedback_cls = feedback_cls.get_model_class()
    with get_db() as db:
        query = db.query(db_feedback_cls).filter_by(exercise_id=exercise_id, is_suggestion=True,
<<<<<<< HEAD
                                                    artemis_url=artemis_url)
=======
                                                    lms_url=lms_url)
>>>>>>> 31900b39
        if submission_id is not None:
            query = query.filter_by(submission_id=submission_id)
        return (f.to_schema() for f in query.all())


<<<<<<< HEAD
def store_feedback_suggestions(feedbacks: List[Feedback], artemis_url: Optional[str] = None) -> List[Feedback]:
=======
def store_feedback_suggestions(feedbacks: List[Feedback], lms_url: Optional[str] = None) -> List[Feedback]:
>>>>>>> 31900b39
    """Stores the given feedbacks as a suggestions.

    Returns:
        List[Feedback]: The stored feedback suggestions with their internal IDs assigned.
    """

<<<<<<< HEAD
    if artemis_url is None:
        artemis_url = get_artemis_url()
=======
    if lms_url is None:
        lms_url = get_lms_url()
>>>>>>> 31900b39

    stored_feedbacks: List[Feedback] = []
    with get_db() as db:
        for feedback in feedbacks:
            feedback_model = feedback.to_model(is_suggestion=True)
<<<<<<< HEAD
            feedback_model.artemis_url = artemis_url
=======
            feedback_model.lms_url = lms_url
>>>>>>> 31900b39
            feedback_model = db.merge(feedback_model)
            db.flush()  # Ensure the ID is generated now
            stored_feedbacks.append(feedback_model.to_schema())
        db.commit()
    return stored_feedbacks


<<<<<<< HEAD
def store_feedback_suggestion(feedback: Feedback, artemis_url: Optional[str] = None):
    """Stores the given feedback as a suggestion."""
    store_feedback_suggestions([feedback], artemis_url)
=======
def store_feedback_suggestion(feedback: Feedback, lms_url: Optional[str] = None):
    """Stores the given feedback as a suggestion."""
    store_feedback_suggestions([feedback], lms_url)
>>>>>>> 31900b39
<|MERGE_RESOLUTION|>--- conflicted
+++ resolved
@@ -1,95 +1,54 @@
 from typing import Iterable, Union, Type, Optional, List
 
-<<<<<<< HEAD
-from athena.contextvars import get_artemis_url
-=======
 from athena.contextvars import get_lms_url
->>>>>>> 31900b39
 from athena.database import get_db
 from athena.schemas import Feedback
 
 
 def get_stored_feedback(
-<<<<<<< HEAD
-        feedback_cls: Type[Feedback], exercise_id: int, submission_id: Union[int, None], artemis_url: Optional[str] = None
-=======
         feedback_cls: Type[Feedback], exercise_id: int, submission_id: Union[int, None], lms_url: Optional[str] = None
->>>>>>> 31900b39
 ) -> Iterable[Feedback]:
     """
     Returns a list of feedbacks for the given exercise in the given submission.
     If submission_id is None, returns all feedbacks for the given exercise.
     """
 
-<<<<<<< HEAD
-    if artemis_url is None:
-        artemis_url = get_artemis_url()
-
-    db_feedback_cls = feedback_cls.get_model_class()
-    with get_db() as db:
-        query = db.query(db_feedback_cls).filter_by(exercise_id=exercise_id, is_suggestion=0, artemis_url=artemis_url)
-=======
     if lms_url is None:
         lms_url = get_lms_url()
 
     db_feedback_cls = feedback_cls.get_model_class()
     with get_db() as db:
         query = db.query(db_feedback_cls).filter_by(exercise_id=exercise_id, is_suggestion=0, lms_url=lms_url)
->>>>>>> 31900b39
         if submission_id is not None:
             query = query.filter_by(submission_id=submission_id)
         return (f.to_schema() for f in query.all())
 
 
-<<<<<<< HEAD
-def get_stored_feedback_meta(feedback: Feedback, artemis_url: Optional[str] = None) -> Optional[dict]:
-    """Returns the stored metadata associated with the feedback."""
-
-    if artemis_url is None:
-        artemis_url = get_artemis_url()
-=======
 def get_stored_feedback_meta(feedback: Feedback, lms_url: Optional[str] = None) -> Optional[dict]:
     """Returns the stored metadata associated with the feedback."""
 
     if lms_url is None:
         lms_url = get_lms_url()
->>>>>>> 31900b39
 
     db_feedback_cls = feedback.__class__.get_model_class()
     with get_db() as db:
         return db.query(db_feedback_cls.meta).filter_by(id=feedback.id,  # type: ignore
-<<<<<<< HEAD
-                                                        artemis_url=artemis_url).scalar()
-
-
-def store_feedback(feedback: Feedback, is_lms_id=False, artemis_url: Optional[str] = None) -> Feedback:
-=======
                                                         lms_url=lms_url).scalar()
 
 
 def store_feedback(feedback: Feedback, is_lms_id=False, lms_url: Optional[str] = None) -> Feedback:
->>>>>>> 31900b39
     """Stores the given LMS feedback.
 
     Args:
         feedback (Feedback): The feedback to store.
         is_lms_id (bool, optional): Whether the feedback's ID is an LMS ID. Defaults to False.
-<<<<<<< HEAD
-        artemis_url (str, optional): The URL of the Artemis instance that issued the query
-=======
         lms_url (str, optional): The URL of the LMS instance that issued the query
->>>>>>> 31900b39
     Returns:
         Feedback: The stored feedback with its internal ID assigned.
     """
 
-<<<<<<< HEAD
-    if artemis_url is None:
-        artemis_url = get_artemis_url()
-=======
     if lms_url is None:
         lms_url = get_lms_url()
->>>>>>> 31900b39
 
     db_feedback_cls = feedback.__class__.get_model_class()
     with get_db() as db:
@@ -97,11 +56,7 @@
         if is_lms_id:
             lms_id = feedback.id
             internal_id = db.query(db_feedback_cls.id).filter_by(lms_id=lms_id,  # type: ignore
-<<<<<<< HEAD
-                                                                 artemis_url=artemis_url).scalar()
-=======
                                                                  lms_url=lms_url).scalar()
->>>>>>> 31900b39
             feedback.id = internal_id
 
         stored_feedback_model = db.merge(feedback.to_model(lms_id=lms_id, lms_url=lms_url))
@@ -110,63 +65,37 @@
 
 
 def get_stored_feedback_suggestions(
-<<<<<<< HEAD
-        feedback_cls: Type[Feedback], exercise_id: int, submission_id: int, artemis_url: Optional[str] = None
-) -> Iterable[Feedback]:
-    """Returns a list of feedback suggestions for the given exercise in the given submission."""
-
-    if artemis_url is None:
-        artemis_url = get_artemis_url()
-=======
         feedback_cls: Type[Feedback], exercise_id: int, submission_id: int, lms_url: Optional[str] = None
 ) -> Iterable[Feedback]:
     """Returns a list of feedback suggestions for the given exercise in the given submission."""
 
     if lms_url is None:
         lms_url = get_lms_url()
->>>>>>> 31900b39
 
     db_feedback_cls = feedback_cls.get_model_class()
     with get_db() as db:
         query = db.query(db_feedback_cls).filter_by(exercise_id=exercise_id, is_suggestion=True,
-<<<<<<< HEAD
-                                                    artemis_url=artemis_url)
-=======
                                                     lms_url=lms_url)
->>>>>>> 31900b39
         if submission_id is not None:
             query = query.filter_by(submission_id=submission_id)
         return (f.to_schema() for f in query.all())
 
 
-<<<<<<< HEAD
-def store_feedback_suggestions(feedbacks: List[Feedback], artemis_url: Optional[str] = None) -> List[Feedback]:
-=======
 def store_feedback_suggestions(feedbacks: List[Feedback], lms_url: Optional[str] = None) -> List[Feedback]:
->>>>>>> 31900b39
     """Stores the given feedbacks as a suggestions.
 
     Returns:
         List[Feedback]: The stored feedback suggestions with their internal IDs assigned.
     """
 
-<<<<<<< HEAD
-    if artemis_url is None:
-        artemis_url = get_artemis_url()
-=======
     if lms_url is None:
         lms_url = get_lms_url()
->>>>>>> 31900b39
 
     stored_feedbacks: List[Feedback] = []
     with get_db() as db:
         for feedback in feedbacks:
             feedback_model = feedback.to_model(is_suggestion=True)
-<<<<<<< HEAD
-            feedback_model.artemis_url = artemis_url
-=======
             feedback_model.lms_url = lms_url
->>>>>>> 31900b39
             feedback_model = db.merge(feedback_model)
             db.flush()  # Ensure the ID is generated now
             stored_feedbacks.append(feedback_model.to_schema())
@@ -174,12 +103,6 @@
     return stored_feedbacks
 
 
-<<<<<<< HEAD
-def store_feedback_suggestion(feedback: Feedback, artemis_url: Optional[str] = None):
-    """Stores the given feedback as a suggestion."""
-    store_feedback_suggestions([feedback], artemis_url)
-=======
 def store_feedback_suggestion(feedback: Feedback, lms_url: Optional[str] = None):
     """Stores the given feedback as a suggestion."""
-    store_feedback_suggestions([feedback], lms_url)
->>>>>>> 31900b39
+    store_feedback_suggestions([feedback], lms_url)