from typing import List, Iterable, Optional, Type

<<<<<<< HEAD
from athena.contextvars import get_artemis_url
=======
from athena.contextvars import get_lms_url
>>>>>>> 31900b39
from athena.database import get_db
from athena.schemas import Exercise


<<<<<<< HEAD
def get_stored_exercises(exercise_cls: Type[Exercise], artemis_url: Optional[str] = None, only_ids: Optional[List[int]] = None) -> \
=======
def get_stored_exercises(exercise_cls: Type[Exercise], lms_url: Optional[str] = None, only_ids: Optional[List[int]] = None) -> \
>>>>>>> 31900b39
Iterable[Exercise]:
    """
    Returns a list of exercises for the given exercise type and exercise ids.
    If only_ids is None, returns all exercises for the given exercise type.
    """

<<<<<<< HEAD
    if artemis_url is None:
        artemis_url = get_artemis_url()
=======
    if lms_url is None:
        lms_url = get_lms_url()
>>>>>>> 31900b39

    db_exercise_cls = exercise_cls.get_model_class()
    with get_db() as db:
        query = db.query(db_exercise_cls)
        if only_ids is not None:
            query = query.filter(db_exercise_cls.id.in_(only_ids))  # type: ignore
<<<<<<< HEAD
        query = query.filter(db_exercise_cls.artemis_url == artemis_url)  # type: ignore
        return (e.to_schema() for e in query.all())


def get_stored_exercise_meta(exercise: Exercise, artemis_url: Optional[str] = None, ) -> Optional[dict]:
    """Returns the stored metadata associated with the exercise."""

    if artemis_url is None:
        artemis_url = get_artemis_url()
=======
        query = query.filter(db_exercise_cls.lms_url == lms_url)  # type: ignore
        return (e.to_schema() for e in query.all())


def get_stored_exercise_meta(exercise: Exercise, lms_url: Optional[str] = None, ) -> Optional[dict]:
    """Returns the stored metadata associated with the exercise."""

    if lms_url is None:
        lms_url = get_lms_url()
>>>>>>> 31900b39

    db_exercise_cls: Type[Exercise] = exercise.__class__.get_model_class()
    with get_db() as db:
        return db.query(db_exercise_cls.meta).filter_by(id=exercise.id,
<<<<<<< HEAD
                                                        artemis_url=artemis_url).scalar()  # type: ignore


def store_exercises(exercises: List[Exercise], artemis_url: Optional[str] = None):
    """Stores the given exercises, all at once."""

    if artemis_url is None:
        artemis_url = get_artemis_url()
=======
                                                        lms_url=lms_url).scalar()  # type: ignore


def store_exercises(exercises: List[Exercise], lms_url: Optional[str] = None):
    """Stores the given exercises, all at once."""

    if lms_url is None:
        lms_url = get_lms_url()
>>>>>>> 31900b39

    with get_db() as db:
        for e in exercises:
            exercise_model = e.to_model()
<<<<<<< HEAD
            exercise_model.artemis_url = artemis_url
=======
            exercise_model.lms_url = lms_url
>>>>>>> 31900b39
            db.merge(exercise_model)
        db.commit()


<<<<<<< HEAD
def store_exercise(exercise: Exercise, artemis_url: Optional[str] = None):
    """Stores the given exercise."""
    store_exercises([exercise], artemis_url)
=======
def store_exercise(exercise: Exercise, lms_url: Optional[str] = None):
    """Stores the given exercise."""
    store_exercises([exercise], lms_url)
>>>>>>> 31900b39
<|MERGE_RESOLUTION|>--- conflicted
+++ resolved
@@ -1,49 +1,25 @@
 from typing import List, Iterable, Optional, Type
 
-<<<<<<< HEAD
-from athena.contextvars import get_artemis_url
-=======
 from athena.contextvars import get_lms_url
->>>>>>> 31900b39
 from athena.database import get_db
 from athena.schemas import Exercise
 
 
-<<<<<<< HEAD
-def get_stored_exercises(exercise_cls: Type[Exercise], artemis_url: Optional[str] = None, only_ids: Optional[List[int]] = None) -> \
-=======
 def get_stored_exercises(exercise_cls: Type[Exercise], lms_url: Optional[str] = None, only_ids: Optional[List[int]] = None) -> \
->>>>>>> 31900b39
 Iterable[Exercise]:
     """
     Returns a list of exercises for the given exercise type and exercise ids.
     If only_ids is None, returns all exercises for the given exercise type.
     """
 
-<<<<<<< HEAD
-    if artemis_url is None:
-        artemis_url = get_artemis_url()
-=======
     if lms_url is None:
         lms_url = get_lms_url()
->>>>>>> 31900b39
 
     db_exercise_cls = exercise_cls.get_model_class()
     with get_db() as db:
         query = db.query(db_exercise_cls)
         if only_ids is not None:
             query = query.filter(db_exercise_cls.id.in_(only_ids))  # type: ignore
-<<<<<<< HEAD
-        query = query.filter(db_exercise_cls.artemis_url == artemis_url)  # type: ignore
-        return (e.to_schema() for e in query.all())
-
-
-def get_stored_exercise_meta(exercise: Exercise, artemis_url: Optional[str] = None, ) -> Optional[dict]:
-    """Returns the stored metadata associated with the exercise."""
-
-    if artemis_url is None:
-        artemis_url = get_artemis_url()
-=======
         query = query.filter(db_exercise_cls.lms_url == lms_url)  # type: ignore
         return (e.to_schema() for e in query.all())
 
@@ -53,21 +29,10 @@
 
     if lms_url is None:
         lms_url = get_lms_url()
->>>>>>> 31900b39
 
     db_exercise_cls: Type[Exercise] = exercise.__class__.get_model_class()
     with get_db() as db:
         return db.query(db_exercise_cls.meta).filter_by(id=exercise.id,
-<<<<<<< HEAD
-                                                        artemis_url=artemis_url).scalar()  # type: ignore
-
-
-def store_exercises(exercises: List[Exercise], artemis_url: Optional[str] = None):
-    """Stores the given exercises, all at once."""
-
-    if artemis_url is None:
-        artemis_url = get_artemis_url()
-=======
                                                         lms_url=lms_url).scalar()  # type: ignore
 
 
@@ -76,26 +41,15 @@
 
     if lms_url is None:
         lms_url = get_lms_url()
->>>>>>> 31900b39
 
     with get_db() as db:
         for e in exercises:
             exercise_model = e.to_model()
-<<<<<<< HEAD
-            exercise_model.artemis_url = artemis_url
-=======
             exercise_model.lms_url = lms_url
->>>>>>> 31900b39
             db.merge(exercise_model)
         db.commit()
 
 
-<<<<<<< HEAD
-def store_exercise(exercise: Exercise, artemis_url: Optional[str] = None):
-    """Stores the given exercise."""
-    store_exercises([exercise], artemis_url)
-=======
 def store_exercise(exercise: Exercise, lms_url: Optional[str] = None):
     """Stores the given exercise."""
-    store_exercises([exercise], lms_url)
->>>>>>> 31900b39
+    store_exercises([exercise], lms_url)