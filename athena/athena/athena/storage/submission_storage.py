--- conflicted
+++ resolved
@@ -1,101 +1,53 @@
 from typing import List, Iterable, Union, Type, Optional
 
-<<<<<<< HEAD
-from athena.contextvars import get_artemis_url
-=======
 from athena.contextvars import get_lms_url
->>>>>>> 31900b39
 from athena.database import get_db
 from athena.schemas import Submission
 
 
 def count_stored_submissions(
-<<<<<<< HEAD
-        submission_cls: Type[Submission], exercise_id: int, artemis_url: Optional[str] = None
-) -> int:
-    """Returns the number of submissions for the given exercise."""
-
-    if artemis_url is None:
-        artemis_url = get_artemis_url()
-=======
         submission_cls: Type[Submission], exercise_id: int, lms_url: Optional[str] = None
 ) -> int:
     """Returns the number of submissions for the given exercise."""
 
     if lms_url is None:
         lms_url = get_lms_url()
->>>>>>> 31900b39
 
     db_submission_cls = submission_cls.get_model_class()
     with get_db() as db:
         return db.query(db_submission_cls).filter_by(exercise_id=exercise_id,
-<<<<<<< HEAD
-                                                     artemis_url=artemis_url).count()  # type: ignore
-=======
                                                      lms_url=lms_url).count()  # type: ignore
->>>>>>> 31900b39
 
 
 def get_stored_submissions(
         submission_cls: Type[Submission], exercise_id: int, only_ids: Union[List[int], None] = None,
-<<<<<<< HEAD
-        artemis_url: Optional[str] = None
-=======
         lms_url: Optional[str] = None
->>>>>>> 31900b39
 ) -> Iterable[Submission]:
     """
     Returns a list of submissions for the given exercise and submission ids.
     If only_ids is None, returns all submissions for the given exercise.
     """
 
-<<<<<<< HEAD
-    if artemis_url is None:
-        artemis_url = get_artemis_url()
-
-    db_submission_cls = submission_cls.get_model_class()
-    with get_db() as db:
-        query = db.query(db_submission_cls).filter_by(exercise_id=exercise_id, artemis_url=artemis_url)
-=======
     if lms_url is None:
         lms_url = get_lms_url()
 
     db_submission_cls = submission_cls.get_model_class()
     with get_db() as db:
         query = db.query(db_submission_cls).filter_by(exercise_id=exercise_id, lms_url=lms_url)
->>>>>>> 31900b39
         if only_ids is not None:
             query = query.filter(db_submission_cls.id.in_(only_ids))  # type: ignore
         return (s.to_schema() for s in query.all())
 
 
-<<<<<<< HEAD
-def get_stored_submission_meta(submission: Submission, artemis_url: Optional[str] = None) -> Optional[dict]:
-    """Returns the stored metadata associated with the submission."""
-
-    if artemis_url is None:
-        artemis_url = get_artemis_url()
-=======
 def get_stored_submission_meta(submission: Submission, lms_url: Optional[str] = None) -> Optional[dict]:
     """Returns the stored metadata associated with the submission."""
 
     if lms_url is None:
         lms_url = get_lms_url()
->>>>>>> 31900b39
 
     db_submission_cls = submission.__class__.get_model_class()
     with get_db() as db:
         return db.query(db_submission_cls.meta).filter_by(id=submission.id,  # type: ignore
-<<<<<<< HEAD
-                                                          artemis_url=artemis_url).scalar()
-
-
-def store_submissions(submissions: List[Submission], artemis_url: Optional[str] = None):
-    """Stores the given submissions, all at once."""
-
-    if artemis_url is None:
-        artemis_url = get_artemis_url()
-=======
                                                           lms_url=lms_url).scalar()
 
 
@@ -104,26 +56,15 @@
 
     if lms_url is None:
         lms_url = get_lms_url()
->>>>>>> 31900b39
 
     with get_db() as db:
         for s in submissions:
             submission_model = s.to_model()
-<<<<<<< HEAD
-            submission_model.artemis_url = artemis_url
-=======
             submission_model.lms_url = lms_url
->>>>>>> 31900b39
             db.merge(submission_model)
         db.commit()
 
 
-<<<<<<< HEAD
-def store_submission(submission: Submission, artemis_url: Optional[str] = None):
-    """Stores the given submission."""
-    store_submissions([submission], artemis_url)
-=======
 def store_submission(submission: Submission, lms_url: Optional[str] = None):
     """Stores the given submission."""
-    store_submissions([submission], lms_url)
->>>>>>> 31900b39
+    store_submissions([submission], lms_url)