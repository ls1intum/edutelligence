# type: ignore # too much weird behavior of mypy with decorators
import inspect
from fastapi import Depends, BackgroundTasks, Body, Request
from pydantic import BaseModel, ValidationError
from typing import TypeVar, Callable, List, Union, Any, Coroutine, Type

from fastapi.responses import HTMLResponse
from athena.app import app
from athena.authenticate import authenticated
from athena.metadata import with_meta
from athena.module_config import get_dynamic_module_config_factory
from athena.logger import logger
from athena.schemas import Exercise, Submission, Feedback
from athena.schemas.schema import to_camel
from athena.storage import get_stored_submission_meta, get_stored_exercise_meta, get_stored_feedback_meta, \
    store_exercise, store_feedback, store_feedback_suggestions, store_submissions, get_stored_submissions

E = TypeVar('E', bound=Exercise)
S = TypeVar('S', bound=Submission)
F = TypeVar('F', bound=Feedback)
G = TypeVar('G', bound=bool)

# Config type
C = TypeVar("C", bound=BaseModel)

module_responses = {
    403: {
        "description": "API secret is invalid - set the environment variable SECRET and the Authorization header "
                       "to the same value",
    }
}


def submissions_consumer(func: Union[
    Callable[[E, List[S]], None],
    Callable[[E, List[S]], Coroutine[Any, Any, None]],
    Callable[[E, List[S], C], None],
    Callable[[E, List[S], C], Coroutine[Any, Any, None]]
]):
    """
    Receive submissions from the Assessment Module Manager.
    The submissions consumer is usually called whenever the deadline for an exercise is reached.
    
    This decorator can be used with several types of functions: synchronous or asynchronous, with or without a module config.

    Examples:
        Below are some examples of possible functions that you can decorate with this decorator:

        Without using module config (both synchronous and asynchronous forms):
        >>> @submissions_consumer
        ... def sync_receive_submissions(exercise: Exercise, submissions: List[Submission]):
        ...     # process submissions synchronously here

        >>> @submissions_consumer
        ... async def async_receive_submissions(exercise: Exercise, submissions: List[Submission]):
        ...     # process submissions asynchronously here

        With using module config (both synchronous and asynchronous forms):
        >>> @submissions_consumer
        ... def sync_receive_submissions_with_config(exercise: Exercise, submissions: List[Submission], module_config: Optional[dict]):
        ...     # process submissions synchronously here using module_config

        >>> @submissions_consumer
        ... async def async_receive_submissions_with_config(exercise: Exercise, submissions: List[Submission], module_config: Optional[dict]):
        ...     # process submissions asynchronously here using module_config
    """
    exercise_type = inspect.signature(func).parameters["exercise"].annotation
    submission_type = inspect.signature(func).parameters["submissions"].annotation.__args__[0]
    module_config_type = inspect.signature(func).parameters["module_config"].annotation if "module_config" in inspect.signature(func).parameters else None

    @app.post("/submissions", responses=module_responses)
    @authenticated
    @with_meta
    async def wrapper(
            background_tasks: BackgroundTasks,
            exercise: exercise_type,
            submissions: List[submission_type],
            module_config: module_config_type = Depends(get_dynamic_module_config_factory(module_config_type))):

        # Retrieve existing metadata for the exercise and submissions
        exercise_meta = get_stored_exercise_meta(exercise) or {}
        exercise_meta.update(exercise.meta)
        exercise.meta = exercise_meta
        submissions_dict = {s.id: s for s in submissions}
        if submissions:
            stored_submissions = get_stored_submissions(
                submissions[0].__class__, exercise.id, [s.id for s in submissions])
            for stored_submission in stored_submissions:
                if stored_submission.id in submissions_dict:
                    submission_meta = get_stored_submission_meta(stored_submission) or {}
                    submission_meta.update(stored_submission.meta)
                    submissions_dict[stored_submission.id].meta = submission_meta

        kwargs = {}
        if "module_config" in inspect.signature(func).parameters:
            kwargs["module_config"] = module_config

        store_exercise(exercise)
        submissions = list(submissions_dict.values())
        store_submissions(submissions)

        kwargs = {}
        if "module_config" in inspect.signature(func).parameters:
            kwargs["module_config"] = module_config

        # Call the actual consumer asynchronously
        background_tasks.add_task(func, exercise, submissions, **kwargs)

        return None
    return wrapper


def submission_selector(func: Union[
    Callable[[E, List[S]], S],
    Callable[[E, List[S]], Coroutine[Any, Any, S]],
    Callable[[E, List[S], C], S],
    Callable[[E, List[S], C], Coroutine[Any, Any, S]]
]):
    """
    Receive an exercise and some (not necessarily all!) submissions from the Assessment Module Manager and
    return the submission that should ideally be assessed next.
    If the selector returns None, the LMS will select a random submission in the end.

    This decorator can be used with several types of functions: synchronous or asynchronous, with or without a module config.

    Examples:
        Below are some examples of possible functions that you can decorate with this decorator:

        Without using module config (both synchronous and asynchronous forms):
        >>> @submission_selector
        ... def sync_select_submission(exercise: Exercise, submissions: List[Submission]):
        ...     # process submissions here and return the chosen submission

        >>> @submission_selector
        ... async def async_select_submission(exercise: Exercise, submissions: List[Submission]):
        ...     # process submissions here and return the chosen submission

        With using module config (both synchronous and asynchronous forms):
        >>> @submission_selector
        ... def sync_select_submission_with_config(exercise: Exercise, submissions: List[Submission], module_config: Optional[dict]):
        ...     # process submissions here using module_config and return the chosen submission

        >>> @submission_selector
        ... async def async_select_submission_with_config(exercise: Exercise, submissions: List[Submission], module_config: Optional[dict]):
        ...     # process submissions here using module_config and return the chosen submission
    """
    exercise_type = inspect.signature(func).parameters["exercise"].annotation
    submission_type = inspect.signature(func).parameters["submissions"].annotation.__args__[0]
    module_config_type = inspect.signature(func).parameters["module_config"].annotation if "module_config" in inspect.signature(func).parameters else None

    # own request model to allow for `submissionIds` instead of `submission_ids` (camelCase vs snake_case)
    class SubmissionSelectorRequest(BaseModel):
        exercise: exercise_type
        submission_ids: List[int]
        module_config: module_config_type = Depends(get_dynamic_module_config_factory(module_config_type))

        class Config:
            # Allow camelCase field names in the API (converted to snake_case)
            alias_generator = to_camel
            allow_population_by_field_name = True

    @app.post("/select_submission", responses=module_responses)
    @authenticated
    @with_meta
    async def wrapper(request: SubmissionSelectorRequest):
        # The wrapper handles only transmitting submission IDs for efficiency, but the actual selection logic
        # only works with the full submission objects.
        exercise = request.exercise
        submission_ids = request.submission_ids
        module_config = request.module_config

        exercise.meta.update(get_stored_exercise_meta(exercise) or {})
        store_exercise(exercise)

        # Get the full submission objects
        submissions = list(get_stored_submissions(submission_type, exercise.id, submission_ids))
        if len(submission_ids) != len(submissions):
            logger.warning("Not all submissions were found in the database! "
                           "Have you sent all submissions to the submission consumer before?")
        if not submissions:
            # Nothing to select from
            return -1

        kwargs = {}
        if "module_config" in inspect.signature(func).parameters:
            kwargs["module_config"] = module_config

        # Select the submission
        if inspect.iscoroutinefunction(func):
            submission = await func(exercise, submissions, **kwargs)
        else:
            submission = func(exercise, submissions, **kwargs)

        if submission is None:
            return -1
        return submission.id

    return wrapper

def generate_statistics(func):
    @app.post("/generate_statistics", response_class=HTMLResponse)
    async def wrapper(request: Request):
        try:
            results = await request.json()
            return await func(results)
        except Exception as e:
            return {"error": str(e)}

    return wrapper

def feedback_consumer(func: Union[
    Callable[[E, S, List[F]], None],
    Callable[[E, S, List[F]], Coroutine[Any, Any, None]],
    Callable[[E, S, List[F], C], None],
    Callable[[E, S, List[F], C], Coroutine[Any, Any, None]]
]):
    """
    Receive feedback from the Assessment Module Manager.
    The feedback consumer is usually called whenever the LMS gets feedback from a tutor.

    This decorator can be used with several types of functions: synchronous or asynchronous, with or without a module config.

    Examples:
        Below are some examples of possible functions that you can decorate with this decorator:

        Without using module config (both synchronous and asynchronous forms):
        >>> @feedback_consumer
        ... def sync_process_feedback(exercise: Exercise, submission: Submission, feedbacks: List[Feedback]):
        ...     # process feedback here

        >>> @feedback_consumer
        ... async def async_process_feedback(exercise: Exercise, submission: Submission, feedbacks: List[Feedback]):
        ...     # process feedback here

        With using module config (both synchronous and asynchronous forms):
        >>> @feedback_consumer
        ... def sync_process_feedback_with_config(exercise: Exercise, submission: Submission, feedbacks: List[Feedback], module_config: Optional[dict]):
        ...     # process feedback here using module_config

        >>> @feedback_consumer
        ... async def async_process_feedback_with_config(exercise: Exercise, submission: Submission, feedbacks: List[Feedback], module_config: Optional[dict]):
        ...     # process feedback here using module_config
    """
    exercise_type = inspect.signature(func).parameters["exercise"].annotation
    submission_type = inspect.signature(func).parameters["submission"].annotation
    feedback_type = inspect.signature(func).parameters["feedbacks"].annotation.__args__[0]
    module_config_type = inspect.signature(func).parameters["module_config"].annotation if "module_config" in inspect.signature(func).parameters else None
<<<<<<< HEAD

    @app.post("/feed_feedbacks", responses=module_responses)
=======
    @app.post("/feedbacks", responses=module_responses)
>>>>>>> 7f92b15d
    @authenticated
    @with_meta
    async def wrapper(
            background_tasks: BackgroundTasks,
            exercise: exercise_type,
            submission: submission_type,
            feedbacks: List[feedback_type],
            module_config: module_config_type = Depends(get_dynamic_module_config_factory(module_config_type))):

        # Retrieve existing metadata for the exercise, submission and feedback
        exercise.meta.update(get_stored_exercise_meta(exercise) or {})
        store_exercise(exercise)
        submission.meta.update(get_stored_submission_meta(submission) or {})
        store_submissions([submission])
        for feedback in feedbacks:
            feedback.meta.update(get_stored_feedback_meta(feedback) or {})
            # Change the ID of the LMS to an internal ID
            feedback.id = store_feedback(feedback, is_lms_id=True).id

        kwargs = {}
        if "module_config" in inspect.signature(func).parameters:
            kwargs["module_config"] = module_config

        # Call the actual consumer asynchronously
        background_tasks.add_task(func, exercise, submission, feedbacks, **kwargs)

        return None
    return wrapper

def feedback_storer(func: Union[
    Callable[[E, S, List[F]], None],
    Callable[[E, S, List[F]], Coroutine[Any, Any, None]],
    Callable[[E, S, List[F], C], None],
    Callable[[E, S, List[F], C], Coroutine[Any, Any, None]]
]):
    """
    Receive feedback from the Assessment Module Manager.
    The feedback consumer is usually called whenever the LMS gets feedback from a tutor.

    This decorator can be used with several types of functions: synchronous or asynchronous, with or without a module config.

    Examples:
        Below are some examples of possible functions that you can decorate with this decorator:

        Without using module config (both synchronous and asynchronous forms):
        >>> @feedback_consumer
        ... def sync_process_feedback(exercise: Exercise, submission: Submission, feedbacks: List[Feedback]):
        ...     # process feedback here

        >>> @feedback_consumer
        ... async def async_process_feedback(exercise: Exercise, submission: Submission, feedbacks: List[Feedback]):
        ...     # process feedback here

        With using module config (both synchronous and asynchronous forms):
        >>> @feedback_consumer
        ... def sync_process_feedback_with_config(exercise: Exercise, submission: Submission, feedbacks: List[Feedback], module_config: Optional[dict]):
        ...     # process feedback here using module_config

        >>> @feedback_consumer
        ... async def async_process_feedback_with_config(exercise: Exercise, submission: Submission, feedbacks: List[Feedback], module_config: Optional[dict]):
        ...     # process feedback here using module_config
    """
    exercise_type = inspect.signature(func).parameters["exercise"].annotation
    submission_type = inspect.signature(func).parameters["submission"].annotation
    feedback_type = inspect.signature(func).parameters["feedbacks"].annotation.__args__[0]
    module_config_type = inspect.signature(func).parameters["module_config"].annotation if "module_config" in inspect.signature(func).parameters else None

    @app.post("/feedbacks", responses=module_responses)
    @authenticated
    @with_meta
    async def wrapper(
            background_tasks: BackgroundTasks,
            exercise: exercise_type,
            submission: submission_type,
            feedbacks: List[feedback_type],
            module_config: module_config_type = Depends(get_dynamic_module_config_factory(module_config_type))):

        # Retrieve existing metadata for the exercise, submission and feedback
        exercise.meta.update(get_stored_exercise_meta(exercise) or {})
        store_exercise(exercise)
        submission.meta.update(get_stored_submission_meta(submission) or {})
        store_submissions([submission])
        for feedback in feedbacks:
            feedback.meta.update(get_stored_feedback_meta(feedback) or {})
            # Change the ID of the LMS to an internal ID
            feedback.id = store_feedback(feedback, is_lms_id=True).id

        kwargs = {}
        if "module_config" in inspect.signature(func).parameters:
            kwargs["module_config"] = module_config

        # Call the actual consumer asynchronously
        background_tasks.add_task(func, exercise, submission, feedbacks, **kwargs)

        return None
    return wrapper

def feedback_provider(func: Union[
    Callable[[E, S], List[F]],
    Callable[[E, S], Coroutine[Any, Any, List[F]]],
    Callable[[E, S, C], List[F]],
    Callable[[E, S, C], Coroutine[Any, Any, List[F]]],
    Callable[[E, S, G, C], List[F]],
]):
    """
    Provide feedback to the Assessment Module Manager.
    The feedback provider is usually called whenever the tutor requests feedback for a submission in the LMS.

    This decorator can be used with several types of functions: synchronous or asynchronous, with or without a module config.

    Examples:
        Below are some examples of possible functions that you can decorate with this decorator:

        Without using module config (both synchronous and asynchronous forms):
        >>> @feedback_provider
        ... def sync_suggest_feedback(exercise: Exercise, submission: Submission):
        ...     # suggest feedback here and return it as a list

        >>> @feedback_provider
        ... async def async_suggest_feedback(exercise: Exercise, submission: Submission):
        ...     # suggest feedback here and return it as a list

        With using module config (both synchronous and asynchronous forms):
        >>> @feedback_provider
        ... def sync_suggest_feedback_with_config(exercise: Exercise, submission: Submission, module_config: Optional[dict]):
        ...     # suggest feedback here using module_config and return it as a list

        >>> @feedback_provider
        ... async def async_suggest_feedback_with_config(exercise: Exercise, submission: Submission, module_config: Optional[dict]):
        ...     # suggest feedback here using module_config and return it as a list
    """
    exercise_type = inspect.signature(func).parameters["exercise"].annotation
    submission_type = inspect.signature(func).parameters["submission"].annotation
    module_config_type = inspect.signature(func).parameters["module_config"].annotation if "module_config" in inspect.signature(func).parameters else None
    is_graded_type = inspect.signature(func).parameters["is_graded"].annotation if "is_graded" in inspect.signature(func).parameters else None

    @app.post("/feedback_suggestions", responses=module_responses)
    @authenticated
    @with_meta
    async def wrapper(
            exercise: exercise_type,
            submission: submission_type,
            isGraded: is_graded_type = Body(True, alias="isGraded"),
            module_config: module_config_type = Depends(get_dynamic_module_config_factory(module_config_type))):

        # Retrieve existing metadata for the exercise, submission and feedback
        exercise.meta.update(get_stored_exercise_meta(exercise) or {})
        submission.meta.update(get_stored_submission_meta(submission) or {})

        store_exercise(exercise)
        store_submissions([submission])

        kwargs = {}
        if "module_config" in inspect.signature(func).parameters:
            kwargs["module_config"] = module_config

        if "is_graded" in inspect.signature(func).parameters:
            kwargs["is_graded"] = isGraded

        # Call the actual provider
        if inspect.iscoroutinefunction(func):
            feedbacks = await func(exercise, submission, **kwargs)
        else:
            feedbacks = func(exercise, submission, **kwargs)

        # Store feedback suggestions and assign internal IDs
        feedbacks = store_feedback_suggestions(feedbacks)
        return feedbacks
    return wrapper


def config_schema_provider(cls: Type[C]) -> Type[C]:
    """
    Decorator for a class to provide an endpoint that returns the configuration class schema.

    The decorated class must be a subclass of BaseModel and must have default values for all parameters (default configuration).

    Example:
        >>> @config_schema_provider
        ... class MyConfig(BaseModel):
        ...     my_parameter: str = "default value"
    """
    if not issubclass(cls, BaseModel):
        raise TypeError("Decorated class must be a subclass of BaseModel")

    # Try to initialize the class without parameters (default values will be used)
    try:
        cls()
    except ValidationError as exc:
        raise TypeError(f'Cannot initialize {cls.__name__} without parameters, please provide default values for all parameters') from exc

    @app.get("/config_schema")
    async def wrapper():
        return cls.schema()

    return cls


def evaluation_provider(func: Union[
    Callable[[E, S, List[F], List[F]], Any],
    Callable[[E, S, List[F], List[F]], Coroutine[Any, Any, Any]]
]):
    """
    Provide evaluated feedback to the Assessment Module Manager.
    
    Note: The evaluation provider is usually called during the research and development phase (by the Playground).
    Return arbitrary evaluation results.

    This decorator can be used with several types of functions: synchronous or asynchronous.

    Examples:
        Below are some examples of possible functions that you can decorate with this decorator:

        Without using module config (both synchronous and asynchronous forms):
        >>> @evaluation_provider
        ... def sync_evaluate_feedback(
        ...     exercise: Exercise, submission: Submission, 
        ...     true_feedbacks: List[Feedback], predicted_feedbacks: List[Feedback]
        ... ) -> Any:
        ...     # evaluate predicted feedback here and return evaluation results

        >>> @feedback_provider
        ... async def async_evaluate_feedback(
        ...     exercise: Exercise, submission: Submission, 
        ...     true_feedbacks: List[Feedback], predicted_feedbacks: List[Feedback]
        ... ) -> Any:
        ...     # evaluate predicted feedback here and return evaluation results
    """
    exercise_type = inspect.signature(func).parameters["exercise"].annotation
    submission_type = inspect.signature(func).parameters["submission"].annotation
    feedback_type = inspect.signature(func).parameters["predicted_feedbacks"].annotation.__args__[0]

    @app.post("/evaluation", responses=module_responses)
    @authenticated
    @with_meta
    async def wrapper(
            exercise: exercise_type,
            submission: submission_type,
            true_feedbacks: List[feedback_type],
            predicted_feedbacks: List[feedback_type],
    ):
        # Retrieve existing metadata for the exercise, submission and feedback
        exercise.meta.update(get_stored_exercise_meta(exercise) or {})
        submission.meta.update(get_stored_submission_meta(submission) or {})
        for feedback in true_feedbacks + predicted_feedbacks:
            feedback.meta.update(get_stored_feedback_meta(feedback) or {})

        # Call the actual provider
        if inspect.iscoroutinefunction(func):
            evaluation = await func(exercise, submission, true_feedbacks, predicted_feedbacks)
        else:
            evaluation = func(exercise, submission, true_feedbacks, predicted_feedbacks)

        return evaluation
    return wrapper<|MERGE_RESOLUTION|>--- conflicted
+++ resolved
@@ -245,12 +245,7 @@
     submission_type = inspect.signature(func).parameters["submission"].annotation
     feedback_type = inspect.signature(func).parameters["feedbacks"].annotation.__args__[0]
     module_config_type = inspect.signature(func).parameters["module_config"].annotation if "module_config" in inspect.signature(func).parameters else None
-<<<<<<< HEAD
-
     @app.post("/feed_feedbacks", responses=module_responses)
-=======
-    @app.post("/feedbacks", responses=module_responses)
->>>>>>> 7f92b15d
     @authenticated
     @with_meta
     async def wrapper(
