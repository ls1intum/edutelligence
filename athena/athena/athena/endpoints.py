--- conflicted
+++ resolved
@@ -1,14 +1,8 @@
 import inspect
 from fastapi import Depends, BackgroundTasks, Body
-<<<<<<< HEAD
-from pydantic import BaseModel, ValidationError
-from typing import TypeVar, Callable, List, Union, Any, Coroutine, Type, Optional, Dict
-from starlette.requests import Request
-=======
 from pydantic import ConfigDict, BaseModel, ValidationError
 from pydantic.alias_generators import to_camel
 from typing import TypeVar, Callable, List, Union, Any, Coroutine, Type, Optional
->>>>>>> db99d750
 
 from athena.app import app
 from athena.authenticate import authenticated
@@ -20,34 +14,13 @@
 )
 from athena.logger import logger
 from athena.schemas import Exercise, Submission, Feedback, LearnerProfile
-<<<<<<< HEAD
-from athena.schemas.schema import to_camel
-from athena.storage import (
-    get_stored_submission_meta,
-    get_stored_exercise_meta,
-    get_stored_feedback_meta,
-    store_exercise,
-    store_feedback,
-    store_feedback_suggestions,
-    store_submissions,
-    get_stored_submissions,
-)
+from athena.storage import get_stored_submission_meta, get_stored_exercise_meta, get_stored_feedback_meta, \
+    store_exercise, store_feedback, store_feedback_suggestions, store_submissions, get_stored_submissions
 
 E = TypeVar("E", bound=Exercise)
 S = TypeVar("S", bound=Submission)
 F = TypeVar("F", bound=Feedback)
 G = TypeVar("G", bound=bool)
-=======
-from athena.storage import get_stored_submission_meta, get_stored_exercise_meta, get_stored_feedback_meta, \
-    store_exercise, store_feedback, store_feedback_suggestions, store_submissions, get_stored_submissions
-
-E = TypeVar('E', bound=Exercise)
-S = TypeVar('S', bound=Submission)
-F = TypeVar('F', bound=Feedback)
-G = TypeVar('G', bound=bool)
-
-# Config type
->>>>>>> db99d750
 C = TypeVar("C", bound=BaseModel)
 
 module_responses = {
@@ -202,16 +175,8 @@
     class SubmissionSelectorRequest(BaseModel):
         exercise: exercise_type
         submission_ids: List[int]
-<<<<<<< HEAD
-
-        class Config:
-            # Allow camelCase field names in the API (converted to snake_case)
-            alias_generator = to_camel
-            allow_population_by_field_name = True
-=======
         module_config: module_config_type = Depends(get_dynamic_module_config_factory(module_config_type))
         model_config = ConfigDict(alias_generator=to_camel, populate_by_name=True)
->>>>>>> db99d750
 
     @app.post("/select_submission", responses=module_responses)
     @authenticated
@@ -541,7 +506,6 @@
             pass
 
     @app.get("/config_schema")
-<<<<<<< HEAD
     async def get_config_schema(request: Request):
         schema = _model_schema()
         _ensure_draft7(schema)
@@ -549,10 +513,6 @@
         _inject_defaults(schema, defaults)
         _inject_model_enums(schema)
         return schema
-=======
-    async def wrapper():
-        return cls.model_json_schema()
->>>>>>> db99d750
 
     return cls
 
