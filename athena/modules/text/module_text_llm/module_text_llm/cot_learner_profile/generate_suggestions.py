from typing import List, Optional

from athena import emit_meta
from athena.text import Exercise, Submission, Feedback
from athena.logger import logger
from athena.schemas.learner_profile import LearnerProfile
from llm_core.utils.llm_utils import (
    get_chat_prompt,
    check_prompt_length_and_omit_features_if_necessary,
    num_tokens_from_prompt,
)
from llm_core.core.predict_and_parse import predict_and_parse
from module_text_llm.cot_learner_profile import COTLearnerProfileConfig
from module_text_llm.helpers.utils import (
    add_sentence_numbers,
    get_index_range_from_line_range,
    format_grading_instructions,
)
from module_text_llm.cot_learner_profile.prompt_thinking import InitialAssessmentModel
from module_text_llm.cot_learner_profile.prompt_generate_feedback import AssessmentModel


async def generate_suggestions(
    exercise: Exercise,
    submission: Submission,
    config: COTLearnerProfileConfig,
    *,
    debug: bool,
    is_graded: bool,
    learner_profile: Optional[LearnerProfile] = None,
) -> List[Feedback]:
    model = config.model.get_model()  # type: ignore[attr-defined]

    # Use default preferences if none provided
    if learner_profile is None:
        logger.info(
            "Overriding the learner profile with the config from the playground."
        )
        learner_profile = config.profile

    if learner_profile is None:
        logger.info(
            "Learner profile was not provided - continuing with the default values."
        )
        learner_profile = LearnerProfile(
<<<<<<< HEAD
            feedback_alternative_standard=3,
            feedback_followup_summary=3,
            feedback_brief_detailed=3,
=======
            feedback_alternative_standard=2,
            feedback_followup_summary=2,
            feedback_brief_detailed=2
>>>>>>> 1914fb6c
        )

    # Inject student preferences into the prompt
    prompt_input = {
        "max_points": exercise.max_points,
        "bonus_points": exercise.bonus_points,
        "grading_instructions": format_grading_instructions(
            exercise.grading_instructions, exercise.grading_criteria
        ),
        "problem_statement": exercise.problem_statement or "No problem statement.",
        "example_solution": exercise.example_solution,
        "submission": add_sentence_numbers(submission.text),
        "learner_profile": learner_profile.to_feedback_style_description(),
    }

    chat_prompt = get_chat_prompt(
        system_message=config.thinking_prompt.system_message,
        human_message=config.thinking_prompt.human_message,
    )

    # Check if the prompt is too long and omit features if necessary (in order of importance)
    omittable_features = [
        "example_solution",
        "problem_statement",
        "grading_instructions",
    ]
    prompt_input, should_run = check_prompt_length_and_omit_features_if_necessary(
        prompt=chat_prompt,
        prompt_input=prompt_input,
        max_input_tokens=config.max_input_tokens,
        omittable_features=omittable_features,
        debug=debug,
    )

    # Skip if the prompt is too long
    if not should_run:
        logger.warning("Input too long. Skipping.")
        if debug:
            emit_meta("prompt", chat_prompt.format(**prompt_input))
            emit_meta(
                "error",
                f"Input too long {num_tokens_from_prompt(chat_prompt, prompt_input)} > {config.max_input_tokens}",
            )
        return []

    initial_result = await predict_and_parse(
        model=config.model,
        chat_prompt=chat_prompt,
        prompt_input=prompt_input,
        pydantic_object=InitialAssessmentModel,
        tags=[
            f"exercise-{exercise.id}",
            f"submission-{submission.id}",
        ],
    )

    if initial_result is None:
        logger.warning("Initial assessment returned None – no feedback generated.")
        return []

    second_prompt_input = {
        "answer": initial_result.dict(),
        "submission": add_sentence_numbers(submission.text),
        "learner_profile": learner_profile.to_feedback_style_description(),
    }

    second_chat_prompt = get_chat_prompt(
        system_message=config.generate_suggestions_prompt.second_system_message,
        human_message=config.generate_suggestions_prompt.answer_message,
    )

    result = await predict_and_parse(
        model=config.model,
        chat_prompt=second_chat_prompt,
        prompt_input=second_prompt_input,
        pydantic_object=AssessmentModel,
        tags=[
            f"exercise-{exercise.id}",
            f"submission-{submission.id}",
        ],
    )

    if debug:
        emit_meta(
            "generate_suggestions",
            {
                "prompt": chat_prompt.format(**prompt_input),
                "result": result.dict() if result is not None else None,
            },
        )

    if result is None:
        return []

    grading_instruction_ids = set(
        grading_instruction.id
        for criterion in exercise.grading_criteria or []
        for grading_instruction in criterion.structured_grading_instructions
    )

    feedbacks = []
    for feedback in result.feedbacks:
        index_start, index_end = get_index_range_from_line_range(
            feedback.line_start, feedback.line_end, submission.text
        )
        grading_instruction_id = (
            feedback.grading_instruction_id
            if feedback.grading_instruction_id in grading_instruction_ids
            else None
        )
        feedbacks.append(
            Feedback(
                exercise_id=exercise.id,
                submission_id=submission.id,
                title=feedback.title,
                description=feedback.description,
                index_start=index_start,
                index_end=index_end,
                credits=feedback.credits,
                is_graded=is_graded,
                structured_grading_instruction_id=grading_instruction_id,
                meta={},
            )
        )

    return feedbacks<|MERGE_RESOLUTION|>--- conflicted
+++ resolved
@@ -43,15 +43,9 @@
             "Learner profile was not provided - continuing with the default values."
         )
         learner_profile = LearnerProfile(
-<<<<<<< HEAD
-            feedback_alternative_standard=3,
-            feedback_followup_summary=3,
-            feedback_brief_detailed=3,
-=======
             feedback_alternative_standard=2,
             feedback_followup_summary=2,
-            feedback_brief_detailed=2
->>>>>>> 1914fb6c
+            feedback_brief_detailed=2,
         )
 
     # Inject student preferences into the prompt
