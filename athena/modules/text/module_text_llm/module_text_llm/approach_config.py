--- conflicted
+++ resolved
@@ -19,12 +19,5 @@
     )
     type: str = Field(..., description="The type of approach config")
 
-<<<<<<< HEAD
-    @abstractmethod
-    async def generate_suggestions(self, exercise: Exercise, submission: Submission, config, *, debug: bool, is_graded: bool, **kwargs):
-        pass
-    
-=======
->>>>>>> d2914e0c
     class Config:
         use_enum_values = True