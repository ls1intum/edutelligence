--- conflicted
+++ resolved
@@ -1,10 +1,4 @@
-<<<<<<< HEAD
-from pydantic import BaseModel, Field
 from typing import Optional
-=======
-from pathlib import Path
-from llm_core.loaders.llm_config_loader import get_llm_config
->>>>>>> 277dc465
 from pydantic import ConfigDict, BaseModel, Field
 
 from llm_core.models import ModelConfigType
