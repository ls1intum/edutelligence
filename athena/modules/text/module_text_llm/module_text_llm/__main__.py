import os
from typing import List, Any, Optional

import nltk
import tiktoken
from athena import (
    app,
    submission_selector,
    submissions_consumer,
    feedback_consumer,
    feedback_provider,
    evaluation_provider,
)
from athena.text import Exercise, Submission, Feedback
from athena.logger import logger
from athena.schemas import LearnerProfile

from module_text_llm.config import Configuration
from module_text_llm.evaluation import get_feedback_statistics, get_llm_statistics
from module_text_llm.generate_evaluation import generate_evaluation
from module_text_llm.approach_controller import generate_suggestions


@submissions_consumer
def receive_submissions(exercise: Exercise, submissions: List[Submission]):
    logger.info(
        "receive_submissions: Received %d submissions for exercise %d",
        len(submissions),
        exercise.id,
    )


@submission_selector
def select_submission(exercise: Exercise, submissions: List[Submission]) -> Submission:
    logger.info(
        "select_submission: Received %d, submissions for exercise %d",
        len(submissions),
        exercise.id,
    )
    return submissions[0]


@feedback_consumer
def process_incoming_feedback(
    exercise: Exercise, submission: Submission, feedbacks: List[Feedback]
):
    logger.info(
        "process_feedback: Received %d feedbacks for submission %d of exercise %d",
        len(feedbacks),
        submission.id,
        exercise.id,
    )


@feedback_provider
<<<<<<< HEAD
async def suggest_feedback(exercise: Exercise, submission: Submission, is_graded: bool, module_config: Configuration, 
                          learner_profile: Optional[LearnerProfile] = None, latest_submission: Optional[Submission] = None) -> List[Feedback]:
    logger.info("suggest_feedback: %s suggestions for submission %d of exercise %d were requested, with approach: %s",
                "Graded" if is_graded else "Non-graded", submission.id, exercise.id, module_config.approach.__class__.__name__)
    kwargs = {
        "learner_profile": learner_profile,
        "latest_submission": latest_submission,
    }
    return await generate_suggestions(
        exercise, submission, module_config.approach,
        debug=module_config.debug, is_graded=is_graded,
        **kwargs
=======
async def suggest_feedback(
    exercise: Exercise,
    submission: Submission,
    is_graded: bool,
    module_config: Configuration,
    learner_profile: Optional[LearnerProfile] = None,
) -> List[Feedback]:
    logger.info(
        "suggest_feedback: %s suggestions for submission %d of exercise %d were requested, with approach: %s",
        "Graded" if is_graded else "Non-graded",
        submission.id,
        exercise.id,
        module_config.approach.__class__.__name__,
    )
    return await generate_suggestions(
        exercise,
        submission,
        module_config.approach,
        debug=module_config.debug,
        is_graded=is_graded,
        learner_profile=learner_profile,
>>>>>>> d2914e0c
    )


@evaluation_provider
async def evaluate_feedback(
    exercise: Exercise,
    submission: Submission,
    true_feedbacks: List[Feedback],
    predicted_feedbacks: List[Feedback],
) -> Any:
    logger.info(
        "evaluate_feedback: Evaluation for submission %d of exercise %d was requested with %d true and %d predicted feedbacks",
        submission.id,
        exercise.id,
        len(true_feedbacks),
        len(predicted_feedbacks),
    )

    evaluation = {}

    # 1. LLM as a judge
    if len(predicted_feedbacks) > 0 and bool(
        os.environ.get("LLM_ENABLE_LLM_AS_A_JUDGE")
    ):
        evaluation["llm_as_a_judge"] = await generate_evaluation(
            exercise, submission, true_feedbacks, predicted_feedbacks
        )

    # 2. LangSmith runs, token usage, and respose times
    if bool(os.environ.get("LANGCHAIN_TRACING_V2")):
        evaluation["llm_statistics"] = get_llm_statistics(submission)

    # 3. Feedback statistics
    evaluation["feedback_statistics"] = get_feedback_statistics(
        exercise, true_feedbacks, predicted_feedbacks
    )

    return evaluation


if __name__ == "__main__":
    nltk.download("punkt_tab")
    tiktoken.get_encoding("cl100k_base")
    app.start()<|MERGE_RESOLUTION|>--- conflicted
+++ resolved
@@ -53,20 +53,6 @@
 
 
 @feedback_provider
-<<<<<<< HEAD
-async def suggest_feedback(exercise: Exercise, submission: Submission, is_graded: bool, module_config: Configuration, 
-                          learner_profile: Optional[LearnerProfile] = None, latest_submission: Optional[Submission] = None) -> List[Feedback]:
-    logger.info("suggest_feedback: %s suggestions for submission %d of exercise %d were requested, with approach: %s",
-                "Graded" if is_graded else "Non-graded", submission.id, exercise.id, module_config.approach.__class__.__name__)
-    kwargs = {
-        "learner_profile": learner_profile,
-        "latest_submission": latest_submission,
-    }
-    return await generate_suggestions(
-        exercise, submission, module_config.approach,
-        debug=module_config.debug, is_graded=is_graded,
-        **kwargs
-=======
 async def suggest_feedback(
     exercise: Exercise,
     submission: Submission,
@@ -81,6 +67,7 @@
         exercise.id,
         module_config.approach.__class__.__name__,
     )
+    # TODO: Latest submission
     return await generate_suggestions(
         exercise,
         submission,
@@ -88,7 +75,6 @@
         debug=module_config.debug,
         is_graded=is_graded,
         learner_profile=learner_profile,
->>>>>>> d2914e0c
     )
 
 
