--- conflicted
+++ resolved
@@ -47,15 +47,10 @@
     
 @feedback_provider
 async def suggest_feedback(exercise: Exercise, submission: Submission, is_graded: bool, module_config: Configuration) -> List[Feedback]:
-<<<<<<< HEAD
     logger.info("suggest_feedback: %s suggestions for submission %d of exercise %d were requested, with approach: %s",
                 "Graded" if is_graded else "Non-graded", submission.id, exercise.id, module_config.approach.__class__.__name__)
     return await generate_suggestions(exercise, submission, module_config.approach, module_config.debug)
-=======
-    logger.info("suggest_feedback: %s suggestions for submission %d of exercise %d were requested",
-                "Graded" if is_graded else "Non-graded", submission.id, exercise.id)
-    return await generate_suggestions(exercise, submission, module_config.approach, module_config.debug, is_graded)
->>>>>>> 56a0319c
+
 
 
 @evaluation_provider
