import os
from typing import List, Any

import nltk
import tiktoken
from athena import app, submission_selector, submissions_consumer, feedback_storer, feedback_consumer, feedback_provider, evaluation_provider
from athena.text import Exercise, Submission, Feedback
from athena.logger import logger

from module_text_llm.config import Configuration
from module_text_llm.evaluation import get_feedback_statistics, get_llm_statistics
from module_text_llm.generate_evaluation import generate_evaluation
from module_text_llm.approach_controller import generate_suggestions
from module_text_llm.storage_embeddings import save_embedding
from module_text_llm.generate_embeddings import embed_text
from module_text_llm.index_storage import store_embedding_index
@submissions_consumer
def receive_submissions(exercise: Exercise, submissions: List[Submission]):
    logger.info("receive_submissions: Received %d submissions for exercise %d", len(submissions), exercise.id)


@submission_selector
def select_submission(exercise: Exercise, submissions: List[Submission]) -> Submission:
    logger.info("select_submission: Received %d, submissions for exercise %d", len(submissions), exercise.id)
    return submissions[0]


@feedback_storer
def process_do_feedback(exercise: Exercise, submission: Submission, feedbacks: List[Feedback]):
    logger.info("process_feedback: Received %d feedbacks for submission %d of exercise %d.", len(feedbacks), submission.id, exercise.id)
    # Saving of the embeddings here.
    submission_id = submission.id
    exercise_id = exercise.id
    embedded_submission = embed_text(submission.text)
    store_embedding_index(exercise_id, submission_id, feedbacks)
    save_embedding(embedded_submission)
    
@feedback_consumer
def process_incoming_feedback(exercise: Exercise, submission: Submission, feedbacks: List[Feedback]):
    logger.info("process_feedback: Received %d feedbacks for submission %d of exercise %d.", len(feedbacks), submission.id, exercise.id)
    # Saving of the embeddings here.
    submission_id = submission.id
    exercise_id = exercise.id
    embedded_submission = embed_text(submission.text)
    store_embedding_index(exercise_id, submission_id, feedbacks)
    save_embedding(embedded_submission)
    
@feedback_provider
async def suggest_feedback(exercise: Exercise, submission: Submission, is_graded: bool, module_config: Configuration) -> List[Feedback]:
    logger.info("suggest_feedback: %s suggestions for submission %d of exercise %d were requested, with approach: %s",
                "Graded" if is_graded else "Non-graded", submission.id, exercise.id, module_config.approach.__class__.__name__)
<<<<<<< HEAD
    return await generate_suggestions(exercise, submission, module_config.approach, module_config.debug)

=======
    return await generate_suggestions(exercise, submission, module_config.approach, module_config.debug, is_graded)
>>>>>>> c834b006


@evaluation_provider
async def evaluate_feedback(
    exercise: Exercise, submission: Submission, 
    true_feedbacks: List[Feedback], predicted_feedbacks: List[Feedback], 
) -> Any:
    logger.info(
        "evaluate_feedback: Evaluation for submission %d of exercise %d was requested with %d true and %d predicted feedbacks",
        submission.id, exercise.id, len(
            true_feedbacks), len(predicted_feedbacks)
    )

    evaluation = {}

    # 1. LLM as a judge
    if len(predicted_feedbacks) > 0 and bool(os.environ.get("LLM_ENABLE_LLM_AS_A_JUDGE")):
        evaluation["llm_as_a_judge"] = await generate_evaluation(exercise, submission, true_feedbacks, predicted_feedbacks)

    # 2. LangSmith runs, token usage, and respose times
    if bool(os.environ.get("LANGCHAIN_TRACING_V2")):
        evaluation["llm_statistics"] = get_llm_statistics(submission)

    # 3. Feedback statistics
    evaluation["feedback_statistics"] = get_feedback_statistics(exercise, true_feedbacks, predicted_feedbacks)

    return evaluation

if __name__ == "__main__":
    nltk.download("punkt_tab")
    tiktoken.get_encoding("cl100k_base")
    app.start()<|MERGE_RESOLUTION|>--- conflicted
+++ resolved
@@ -49,12 +49,7 @@
 async def suggest_feedback(exercise: Exercise, submission: Submission, is_graded: bool, module_config: Configuration) -> List[Feedback]:
     logger.info("suggest_feedback: %s suggestions for submission %d of exercise %d were requested, with approach: %s",
                 "Graded" if is_graded else "Non-graded", submission.id, exercise.id, module_config.approach.__class__.__name__)
-<<<<<<< HEAD
-    return await generate_suggestions(exercise, submission, module_config.approach, module_config.debug)
-
-=======
     return await generate_suggestions(exercise, submission, module_config.approach, module_config.debug, is_graded)
->>>>>>> c834b006
 
 
 @evaluation_provider
