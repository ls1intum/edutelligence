from typing import List
from athena.text import Exercise, Submission, Feedback
from module_text_llm.approach_config import ApproachConfig
<<<<<<< HEAD

async def generate_suggestions(exercise: Exercise, submission: Submission, config: ApproachConfig, debug: bool) -> List[Feedback]:
    # Importing the strategy_factory here to avoid circular imports with ApproachConfig
    # pylint: disable=import-outside-toplevel
    from module_text_llm import strategy_factory 

    strategy = strategy_factory.get_strategy(config)
    return await strategy.generate_suggestions(exercise, submission, config, debug)
=======
from module_text_llm import get_strategy_factory 

async def generate_suggestions(exercise: Exercise, submission: Submission, config: ApproachConfig, debug: bool, is_graded: bool) -> List[Feedback]:
    strategy_factory = get_strategy_factory(ApproachConfig)
    strategy = strategy_factory.get_strategy(config)
    return await strategy.generate_suggestions(exercise, submission, config, debug = debug, is_graded = is_graded)
>>>>>>> c834b006
<|MERGE_RESOLUTION|>--- conflicted
+++ resolved
@@ -1,20 +1,9 @@
 from typing import List
 from athena.text import Exercise, Submission, Feedback
 from module_text_llm.approach_config import ApproachConfig
-<<<<<<< HEAD
-
-async def generate_suggestions(exercise: Exercise, submission: Submission, config: ApproachConfig, debug: bool) -> List[Feedback]:
-    # Importing the strategy_factory here to avoid circular imports with ApproachConfig
-    # pylint: disable=import-outside-toplevel
-    from module_text_llm import strategy_factory 
-
-    strategy = strategy_factory.get_strategy(config)
-    return await strategy.generate_suggestions(exercise, submission, config, debug)
-=======
 from module_text_llm import get_strategy_factory 
 
 async def generate_suggestions(exercise: Exercise, submission: Submission, config: ApproachConfig, debug: bool, is_graded: bool) -> List[Feedback]:
     strategy_factory = get_strategy_factory(ApproachConfig)
     strategy = strategy_factory.get_strategy(config)
-    return await strategy.generate_suggestions(exercise, submission, config, debug = debug, is_graded = is_graded)
->>>>>>> c834b006
+    return await strategy.generate_suggestions(exercise, submission, config, debug = debug, is_graded = is_graded)