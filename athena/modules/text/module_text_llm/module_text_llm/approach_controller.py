--- conflicted
+++ resolved
@@ -1,23 +1,5 @@
 from typing import List
 from athena.text import Exercise, Submission, Feedback
-<<<<<<< HEAD
-from module_text_llm.basic_approach import BasicApproachConfig
-from module_text_llm.chain_of_thought_approach import ChainOfThoughtConfig
-from module_text_llm.ollama_chain_of_thought_approach import OllamaChainOfThoughtConfig
-from module_text_llm.approach_config import ApproachConfig
-
-from module_text_llm.basic_approach.generate_suggestions import generate_suggestions as generate_suggestions_basic
-from module_text_llm.chain_of_thought_approach.generate_suggestions import generate_suggestions as generate_cot_suggestions
-from module_text_llm.ollama_chain_of_thought_approach.generate_suggestions import generate_suggestions as generate_cot_ollana_suggestions
-async def generate_suggestions(exercise: Exercise, submission: Submission, config: ApproachConfig, debug: bool) -> List[Feedback]:
-    if isinstance(config, BasicApproachConfig):
-        return await generate_suggestions_basic(exercise, submission, config, debug)
-    if isinstance(config, ChainOfThoughtConfig):
-        return await generate_cot_suggestions(exercise, submission, config, debug)
-    if isinstance(config, OllamaChainOfThoughtConfig):
-        return await generate_cot_ollana_suggestions(exercise, submission, config, debug)
-    raise ValueError("Unsupported config type provided.")
-=======
 from module_text_llm.approach_config import ApproachConfig
 
 async def generate_suggestions(exercise: Exercise, submission: Submission, config: ApproachConfig, debug: bool) -> List[Feedback]:
@@ -26,5 +8,4 @@
     from module_text_llm import strategy_factory 
 
     strategy = strategy_factory.get_strategy(config)
-    return await strategy.generate_suggestions(exercise, submission, config, debug)
->>>>>>> 9665e0ac
+    return await strategy.generate_suggestions(exercise, submission, config, debug)