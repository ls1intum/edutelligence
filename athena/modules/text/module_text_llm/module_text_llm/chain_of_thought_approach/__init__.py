from llm_core.loaders.llm_config_loader import get_llm_config
from llm_core.models.model_config import ModelConfig
from pydantic import Field
from typing import Literal
<<<<<<< HEAD
=======
from llm_core.models import ModelConfigType, DefaultModelConfig
>>>>>>> 2677f59e

from module_text_llm.approach_config import ApproachConfig
from module_text_llm.chain_of_thought_approach.prompt_generate_feedback import CoTGenerateSuggestionsPrompt
from module_text_llm.chain_of_thought_approach.prompt_thinking import ThinkingPrompt

llm_config = get_llm_config()

class ChainOfThoughtConfig(ApproachConfig):
    type: Literal['chain_of_thought'] = 'chain_of_thought'
<<<<<<< HEAD
    model: ModelConfig = Field(default=llm_config.models.base_model_config)
=======
    model: ModelConfigType = Field(default=DefaultModelConfig)  # type: ignore
>>>>>>> 2677f59e
    thikning_prompt: ThinkingPrompt = Field(default=ThinkingPrompt())
    generate_suggestions_prompt: CoTGenerateSuggestionsPrompt = Field(default=CoTGenerateSuggestionsPrompt())
    <|MERGE_RESOLUTION|>--- conflicted
+++ resolved
@@ -2,10 +2,6 @@
 from llm_core.models.model_config import ModelConfig
 from pydantic import Field
 from typing import Literal
-<<<<<<< HEAD
-=======
-from llm_core.models import ModelConfigType, DefaultModelConfig
->>>>>>> 2677f59e
 
 from module_text_llm.approach_config import ApproachConfig
 from module_text_llm.chain_of_thought_approach.prompt_generate_feedback import CoTGenerateSuggestionsPrompt
@@ -15,11 +11,7 @@
 
 class ChainOfThoughtConfig(ApproachConfig):
     type: Literal['chain_of_thought'] = 'chain_of_thought'
-<<<<<<< HEAD
     model: ModelConfig = Field(default=llm_config.models.base_model_config)
-=======
-    model: ModelConfigType = Field(default=DefaultModelConfig)  # type: ignore
->>>>>>> 2677f59e
     thikning_prompt: ThinkingPrompt = Field(default=ThinkingPrompt())
     generate_suggestions_prompt: CoTGenerateSuggestionsPrompt = Field(default=CoTGenerateSuggestionsPrompt())
     