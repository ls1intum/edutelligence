--- conflicted
+++ resolved
@@ -11,14 +11,6 @@
 class ChainOfThoughtConfig(ApproachConfig):
     type: Literal["chain_of_thought"] = "chain_of_thought"
     thinking_prompt: ThinkingPrompt = Field(default=ThinkingPrompt())
-<<<<<<< HEAD
-    generate_suggestions_prompt: CoTGenerateSuggestionsPrompt = Field(default=CoTGenerateSuggestionsPrompt())
-    
-    async def generate_suggestions(self, exercise: Exercise, submission: Submission, config, *, debug: bool, is_graded: bool, **kwargs):
-        return await generate_suggestions(exercise, submission, config, debug=debug, is_graded=is_graded)
-    
-=======
     generate_suggestions_prompt: CoTGenerateSuggestionsPrompt = Field(
         default=CoTGenerateSuggestionsPrompt()
-    )
->>>>>>> d2914e0c
+    )