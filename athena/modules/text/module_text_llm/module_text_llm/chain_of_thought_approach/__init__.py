from pydantic import Field
from typing import Literal
from athena.text import Exercise, Submission
<<<<<<< HEAD
=======

>>>>>>> 4567014a
from module_text_llm.approach_config import ApproachConfig
from module_text_llm.chain_of_thought_approach.prompt_generate_feedback import CoTGenerateSuggestionsPrompt
from module_text_llm.chain_of_thought_approach.prompt_thinking import ThinkingPrompt
from module_text_llm.chain_of_thought_approach.generate_suggestions import generate_suggestions

class ChainOfThoughtConfig(ApproachConfig):
    type: Literal['chain_of_thought'] = 'chain_of_thought'
    thinking_prompt: ThinkingPrompt = Field(default=ThinkingPrompt())
    generate_suggestions_prompt: CoTGenerateSuggestionsPrompt = Field(default=CoTGenerateSuggestionsPrompt())
    
<<<<<<< HEAD
    async def generate_suggestions(self, exercise: Exercise, submission: Submission, config, debug: bool):
        return await generate_suggestions(exercise,submission,config,debug)
=======
    async def generate_suggestions(self, exercise: Exercise, submission: Submission, config, debug: bool, is_graded: bool):
        return await generate_suggestions(exercise,submission,config,debug,is_graded)
>>>>>>> 4567014a
    <|MERGE_RESOLUTION|>--- conflicted
+++ resolved
@@ -1,10 +1,6 @@
 from pydantic import Field
 from typing import Literal
 from athena.text import Exercise, Submission
-<<<<<<< HEAD
-=======
-
->>>>>>> 4567014a
 from module_text_llm.approach_config import ApproachConfig
 from module_text_llm.chain_of_thought_approach.prompt_generate_feedback import CoTGenerateSuggestionsPrompt
 from module_text_llm.chain_of_thought_approach.prompt_thinking import ThinkingPrompt
@@ -15,11 +11,6 @@
     thinking_prompt: ThinkingPrompt = Field(default=ThinkingPrompt())
     generate_suggestions_prompt: CoTGenerateSuggestionsPrompt = Field(default=CoTGenerateSuggestionsPrompt())
     
-<<<<<<< HEAD
-    async def generate_suggestions(self, exercise: Exercise, submission: Submission, config, debug: bool):
-        return await generate_suggestions(exercise,submission,config,debug)
-=======
     async def generate_suggestions(self, exercise: Exercise, submission: Submission, config, debug: bool, is_graded: bool):
         return await generate_suggestions(exercise,submission,config,debug,is_graded)
->>>>>>> 4567014a
     