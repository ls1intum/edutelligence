from pydantic import BaseModel, Field
from typing import Optional, List

system_message = """
You are a grading assistant at a prestrigious university tasked with grading student submissions for text exercises.
You goal is to be as helpful as possible to the student while providing constructive feedback without revealing the solution.
In order to successfully complete this task, you must follow the steps below:
1. Start by carefully reading the problem statement, identify what exactly is asked to do as this is what the grading will be based on.
2. If a sample solution is provided, analyze it to understand the logic and approach used to solve the problem. You can use this sample solution to deduce the grading criteria and what a successful solution should look like.
3. Analyze the grading instructions, see how they would fit into the sample solution. Imagine what kind of answers would recieve full points or half points or no points.
4. Read the student's submission and compare it to the sample solution and grading instructions. Grade the submission, while prioritizing the grading instructions.
5. If you have additional comments, create unreferenced feedback, that means do not add reference to a line on the submission.
6. Detail what the student could have done better, either to recieve full credit or to improve their understanding of the problem. Do not give away the solution to the student.

You are tasked with grading the following exercise, your response should take into account that you are directly responding to the student so you should adress the student:
The maximal amount of points for this exercise is {max_points}. The total credits may not exceed {max_points} points.
# Problem Statement
{problem_statement}
# Sample Solution
{example_solution}
# Grading Instructions
{grading_instructions}

Respond in json
"""

human_message = """\
Student\'s submission to grade (with sentence numbers <number>: <sentence>):
\"\"\"
{submission}
\"\"\"\
"""

# Input Prompt
class ThinkingPrompt(BaseModel):
    """\
Features available: **{problem_statement}**, **{example_solution}**, **{grading_instructions}**, **{max_points}**, **{bonus_points}**, **{submission}**

_Note: **{problem_statement}**, **{example_solution}**, or **{grading_instructions}** might be omitted if the input is too long._\
"""
    system_message: str = Field(default=system_message,
                                description="Message for priming AI behavior and instructing it what to do.")
    human_message: str = Field(default=human_message,
                               description="Message from a human. The input on which the AI is supposed to act.")
  
# Output Object
class InitialAssessment(BaseModel):
    title: str = Field(description="Very short title, i.e. feedback category or similar", example="Logic Error")
    description: str = Field(description="Feedback description")
    line_start: Optional[int] = Field(description="Referenced line number start, or empty if unreferenced")
    line_end: Optional[int] = Field(description="Referenced line number end, or empty if unreferenced")
    credits: float = Field(0.0, description="Number of points received/deducted")
    reasoning: str = Field(description="Reasoning why the feedback was given")
<<<<<<< HEAD
    impprovment_suggestion: str = Field(description="Suggestion for improvement for the student")
=======
    improvment_suggestion: str = Field(description="Suggestion for improvement for the student")
>>>>>>> 3347167c
    grading_instruction_id: Optional[int] = Field(
        description="ID of the grading instruction that was used to generate this feedback, or empty if no grading instruction was used"
    )

class InitialAssessmentModel(BaseModel):
    """Collection of feedbacks making up an assessment"""
    
    feedbacks: List[InitialAssessment] = Field(description="Assessment feedbacks")
    <|MERGE_RESOLUTION|>--- conflicted
+++ resolved
@@ -51,11 +51,7 @@
     line_end: Optional[int] = Field(description="Referenced line number end, or empty if unreferenced")
     credits: float = Field(0.0, description="Number of points received/deducted")
     reasoning: str = Field(description="Reasoning why the feedback was given")
-<<<<<<< HEAD
-    impprovment_suggestion: str = Field(description="Suggestion for improvement for the student")
-=======
     improvment_suggestion: str = Field(description="Suggestion for improvement for the student")
->>>>>>> 3347167c
     grading_instruction_id: Optional[int] = Field(
         description="ID of the grading instruction that was used to generate this feedback, or empty if no grading instruction was used"
     )
