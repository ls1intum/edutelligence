--- conflicted
+++ resolved
@@ -1,7 +1,7 @@
 from typing import List, Optional
 
 from athena import emit_meta
-from athena.schemas import LearnerProfile, Competency
+from athena.schemas import LearnerProfile
 from athena.text import Exercise, Submission, Feedback
 from athena.logger import logger
 
@@ -245,7 +245,7 @@
 
     result = await predict_and_parse(
         model=config.model,
-        chat_prompt=chat_prompt, 
+        chat_prompt=chat_prompt,
         prompt_input=prompt_input,
         pydantic_object=AssessmentModel,
         tags=[
@@ -329,12 +329,6 @@
     if latest_submission is None:
         logger.info("Latest submission is not provided.")
 
-<<<<<<< HEAD
-    if competencies is None:
-        logger.info("Competencies are not provided.")
-    else:
-        logger.info("Competencies are provided: %s", competencies)
-=======
     if is_graded:
         result = await _generate_graded_feedback(
             exercise=exercise,
@@ -345,7 +339,11 @@
         if result is None:
             return []
         return _convert_to_feedback_objects(result, exercise, submission, is_graded)
->>>>>>> 77433081
+
+    if competencies is None:
+        logger.info("Competencies are not provided.")
+    else:
+        logger.info("Competencies are provided: %s", competencies)
 
     # Setup learner profile with fallbacks
     learner_profile = _setup_learner_profile(learner_profile, config)
