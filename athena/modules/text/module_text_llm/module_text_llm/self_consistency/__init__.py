--- conflicted
+++ resolved
@@ -7,11 +7,4 @@
 
 class SelfConsistencyConfig(ApproachConfig):
     type: Literal['self_consistency'] = 'self_consistency'
-<<<<<<< HEAD
-    generate_suggestions_prompt: GenerateSuggestionsPrompt = Field(default=GenerateSuggestionsPrompt())
-    
-    async def generate_suggestions(self, exercise: Exercise, submission: Submission, config, *, debug: bool, is_graded: bool, **kwargs):
-        return await generate_suggestions(exercise, submission, config, debug=debug, is_graded=is_graded)
-=======
-    generate_suggestions_prompt: GenerateSuggestionsPrompt = Field(default=GenerateSuggestionsPrompt())
->>>>>>> d2914e0c
+    generate_suggestions_prompt: GenerateSuggestionsPrompt = Field(default=GenerateSuggestionsPrompt())