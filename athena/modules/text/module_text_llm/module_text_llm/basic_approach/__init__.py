from pydantic import Field
from typing import Literal
<<<<<<< HEAD
from athena.text import Exercise, Submission
from module_text_llm.basic_approach.prompt_generate_suggestions import (
    GenerateSuggestionsPrompt,
)

=======

from athena.text import Exercise, Submission
from athena.schemas.learner_profile import LearnerProfile
from module_text_llm.approach_config import ApproachConfig
from module_text_llm.basic_approach.generate_suggestions import generate_suggestions
from module_text_llm.basic_approach.prompt_generate_suggestions import GenerateSuggestionsPrompt
>>>>>>> a1dbfe3a


class BasicApproachConfig(ApproachConfig):
<<<<<<< HEAD
    type: Literal["basic"] = "basic"
    generate_suggestions_prompt: GenerateSuggestionsPrompt = Field(
        default=GenerateSuggestionsPrompt()
    )

    async def generate_suggestions(
        self,
        exercise: Exercise,
        submission: Submission,
        config,
        *,
        debug: bool,
        is_graded: bool
    ):
        from module_text_llm.basic_approach.generate_suggestions import (
            generate_suggestions,
        )

        return await generate_suggestions(
            exercise, submission, config, debug, is_graded
        )
=======
    type: Literal['basic'] = 'basic'
    generate_suggestions_prompt: GenerateSuggestionsPrompt = Field(default=GenerateSuggestionsPrompt())
    
    async def generate_suggestions(self, exercise: Exercise, submission: Submission, config, *, debug: bool, is_graded: bool, learner_profile: LearnerProfile = None):
        return await generate_suggestions(exercise, submission, config, debug=debug, is_graded=is_graded)
    
>>>>>>> a1dbfe3a
<|MERGE_RESOLUTION|>--- conflicted
+++ resolved
@@ -1,23 +1,13 @@
 from pydantic import Field
 from typing import Literal
-<<<<<<< HEAD
 from athena.text import Exercise, Submission
+from module_text_llm.approach_config import ApproachConfig
 from module_text_llm.basic_approach.prompt_generate_suggestions import (
     GenerateSuggestionsPrompt,
 )
 
-=======
-
-from athena.text import Exercise, Submission
-from athena.schemas.learner_profile import LearnerProfile
-from module_text_llm.approach_config import ApproachConfig
-from module_text_llm.basic_approach.generate_suggestions import generate_suggestions
-from module_text_llm.basic_approach.prompt_generate_suggestions import GenerateSuggestionsPrompt
->>>>>>> a1dbfe3a
-
 
 class BasicApproachConfig(ApproachConfig):
-<<<<<<< HEAD
     type: Literal["basic"] = "basic"
     generate_suggestions_prompt: GenerateSuggestionsPrompt = Field(
         default=GenerateSuggestionsPrompt()
@@ -38,12 +28,4 @@
 
         return await generate_suggestions(
             exercise, submission, config, debug, is_graded
-        )
-=======
-    type: Literal['basic'] = 'basic'
-    generate_suggestions_prompt: GenerateSuggestionsPrompt = Field(default=GenerateSuggestionsPrompt())
-    
-    async def generate_suggestions(self, exercise: Exercise, submission: Submission, config, *, debug: bool, is_graded: bool, learner_profile: LearnerProfile = None):
-        return await generate_suggestions(exercise, submission, config, debug=debug, is_graded=is_graded)
-    
->>>>>>> a1dbfe3a
+        )