from typing import List
from module_text_llm.approach_config import ApproachConfig

from athena import emit_meta
from athena.text import Exercise, Submission, Feedback
from athena.logger import logger
from llm_core.utils.llm_utils import (
    get_chat_prompt, 
    check_prompt_length_and_omit_features_if_necessary, 
    num_tokens_from_prompt,
)
from llm_core.core.predict_and_parse import predict_and_parse

# from module_text_llm.config import BasicApproachConfig
from module_text_llm.helpers.utils import add_sentence_numbers, get_index_range_from_line_range, format_grading_instructions
from module_text_llm.basic_approach.prompt_generate_suggestions import AssessmentModel

<<<<<<< HEAD
async def generate_suggestions(exercise: Exercise, submission: Submission, config: BasicApproachConfig, debug: bool) -> List[Feedback]:
=======
async def generate_suggestions(exercise: Exercise, submission: Submission, config: ApproachConfig, debug: bool, is_graded: bool) -> List[Feedback]:
    model = config.model.get_model()  # type: ignore[attr-defined]
>>>>>>> 4ec35341
    prompt_input = {
        "max_points": exercise.max_points,
        "bonus_points": exercise.bonus_points,
        "grading_instructions": format_grading_instructions(exercise.grading_instructions, exercise.grading_criteria),
        "problem_statement": exercise.problem_statement or "No problem statement.",
        "example_solution": exercise.example_solution,
        "submission": add_sentence_numbers(submission.text)
    }

    chat_prompt = get_chat_prompt(
        system_message=config.generate_suggestions_prompt.system_message, 
        human_message=config.generate_suggestions_prompt.human_message, 
    )

    # Check if the prompt is too long and omit features if necessary (in order of importance)
    omittable_features = ["example_solution", "problem_statement", "grading_instructions"]
    prompt_input, should_run = check_prompt_length_and_omit_features_if_necessary(
        prompt=chat_prompt,
        prompt_input= prompt_input,
        max_input_tokens=config.max_input_tokens,
        omittable_features=omittable_features,
        debug=debug
    )

    # Skip if the prompt is too long
    if not should_run:
        logger.warning("Input too long. Skipping.")
        if debug:
            emit_meta("prompt", chat_prompt.format(**prompt_input))
            emit_meta("error", f"Input too long {num_tokens_from_prompt(chat_prompt, prompt_input)} > {config.max_input_tokens}")
        return []

    result = await predict_and_parse(
        model=config.model, 
        chat_prompt=chat_prompt, 
        prompt_input=prompt_input, 
        pydantic_object=AssessmentModel,
        tags=[
            f"exercise-{exercise.id}",
            f"submission-{submission.id}",
        ],
    )

    if debug:
        emit_meta("generate_suggestions", {
            "prompt": chat_prompt.format(**prompt_input),
            "result": result.dict() if result is not None else None
        })

    if result is None:
        return []

    grading_instruction_ids = set(
        grading_instruction.id 
        for criterion in exercise.grading_criteria or [] 
        for grading_instruction in criterion.structured_grading_instructions
    )

    feedbacks = []
    for feedback in result.feedbacks:
        index_start, index_end = get_index_range_from_line_range(feedback.line_start, feedback.line_end, submission.text)
        grading_instruction_id = feedback.grading_instruction_id if feedback.grading_instruction_id in grading_instruction_ids else None
        feedbacks.append(Feedback(
            exercise_id=exercise.id,
            submission_id=submission.id,
            title=feedback.title,
            description=feedback.description,
            index_start=index_start,
            index_end=index_end,
            credits=feedback.credits,
            is_graded=is_graded,
            structured_grading_instruction_id=grading_instruction_id,
            meta={}
        ))

    return feedbacks<|MERGE_RESOLUTION|>--- conflicted
+++ resolved
@@ -15,12 +15,8 @@
 from module_text_llm.helpers.utils import add_sentence_numbers, get_index_range_from_line_range, format_grading_instructions
 from module_text_llm.basic_approach.prompt_generate_suggestions import AssessmentModel
 
-<<<<<<< HEAD
-async def generate_suggestions(exercise: Exercise, submission: Submission, config: BasicApproachConfig, debug: bool) -> List[Feedback]:
-=======
 async def generate_suggestions(exercise: Exercise, submission: Submission, config: ApproachConfig, debug: bool, is_graded: bool) -> List[Feedback]:
     model = config.model.get_model()  # type: ignore[attr-defined]
->>>>>>> 4ec35341
     prompt_input = {
         "max_points": exercise.max_points,
         "bonus_points": exercise.bonus_points,
