--- conflicted
+++ resolved
@@ -1,8 +1,4 @@
 from typing import List
-<<<<<<< HEAD
-=======
-
->>>>>>> a1dbfe3a
 from athena import emit_meta
 from athena.text import Exercise, Submission, Feedback
 from athena.logger import logger
@@ -11,7 +7,6 @@
     check_prompt_length_and_omit_features_if_necessary,
     num_tokens_from_prompt,
 )
-<<<<<<< HEAD
 from llm_core.core.predict_and_parse import predict_and_parse
 from module_text_llm.basic_approach import BasicApproachConfig
 
@@ -31,16 +26,6 @@
     debug: bool,
     is_graded: bool,
 ) -> List[Feedback]:
-=======
-from llm_core.utils.predict_and_parse import predict_and_parse
-from module_text_llm.approach_config import ApproachConfig
-from module_text_llm.helpers.utils import add_sentence_numbers, get_index_range_from_line_range, format_grading_instructions
-from module_text_llm.basic_approach.prompt_generate_suggestions import AssessmentModel
-
-
-async def generate_suggestions(exercise: Exercise, submission: Submission, config: ApproachConfig, debug: bool, is_graded: bool) -> List[Feedback]:
->>>>>>> a1dbfe3a
-    model = config.model.get_model()  # type: ignore[attr-defined]
     prompt_input = {
         "max_points": exercise.max_points,
         "bonus_points": exercise.bonus_points,
