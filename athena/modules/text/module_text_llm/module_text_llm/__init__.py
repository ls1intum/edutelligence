--- conflicted
+++ resolved
@@ -5,11 +5,8 @@
 from .cot_learner_profile import generate_suggestions as cot_learner_profile
 from .divide_and_conquer import generate_suggestions as divide_and_conquer
 from .self_consistency import generate_suggestions as self_consistency
-<<<<<<< HEAD
 from .cot_prev_submission import generate_suggestions as cot_prev_submission
-=======
 from .llm_as_profiler import generate_suggestions as llm_as_profiler
->>>>>>> 59499377
 
 __all__ = [
     "basic",
@@ -17,11 +14,8 @@
     "cot_learner_profile",
     "divide_and_conquer",
     "self_consistency",
-<<<<<<< HEAD
     "cot_prev_submission",
-=======
     "llm_as_profiler"
->>>>>>> 59499377
 ]
 
 dotenv.load_dotenv(override=True)