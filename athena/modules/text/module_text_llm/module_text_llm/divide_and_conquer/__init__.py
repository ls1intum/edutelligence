from typing import Literal

from module_text_llm.approach_config import ApproachConfig


class DivideAndConquerConfig(ApproachConfig):
    type: Literal['divide_and_conquer'] = 'divide_and_conquer'
<<<<<<< HEAD
    # Prompts are generated at run time.
    async def generate_suggestions(self, exercise: Exercise, submission: Submission, config, *, debug: bool, is_graded: bool, **kwargs):
        return await generate_suggestions(exercise, submission, config, debug=debug, is_graded=is_graded)
=======
>>>>>>> d2914e0c
    <|MERGE_RESOLUTION|>--- conflicted
+++ resolved
@@ -5,10 +5,4 @@
 
 class DivideAndConquerConfig(ApproachConfig):
     type: Literal['divide_and_conquer'] = 'divide_and_conquer'
-<<<<<<< HEAD
-    # Prompts are generated at run time.
-    async def generate_suggestions(self, exercise: Exercise, submission: Submission, config, *, debug: bool, is_graded: bool, **kwargs):
-        return await generate_suggestions(exercise, submission, config, debug=debug, is_graded=is_graded)
-=======
->>>>>>> d2914e0c
     