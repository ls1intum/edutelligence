from langchain_core.prompts import ChatPromptTemplate

from athena import emit_meta
from module_modeling_llm.config import BasicApproachConfig
from llm_core.core.predict_and_parse import predict_and_parse
from module_modeling_llm.models.assessment_model import AssessmentModel
from module_modeling_llm.models.exercise_model import ExerciseModel
from module_modeling_llm.prompts.filter_feedback_prompt import FilterFeedbackInputs


async def filter_feedback(
    exercise: ExerciseModel,
    original_feedback: AssessmentModel,
    config: BasicApproachConfig,
    debug: bool,
) -> AssessmentModel:
<<<<<<< HEAD

    print("Config for filter feedback: ", config.json())

    print(f"\n\n\n\n\n{original_feedback.json()}\n\n\n\n\n")
=======
    
    print(f"\n\n\n\n\n{original_feedback.model_dump_json()}\n\n\n\n\n")
>>>>>>> db99d750

    chat_prompt = ChatPromptTemplate.from_messages(
        [
            (
                "system",
                config.generate_suggestions_prompt.filter_feedback_system_message,
            ),
            ("human", config.generate_suggestions_prompt.filter_feedback_human_message),
        ]
    )

    prompt_inputs = FilterFeedbackInputs(
        original_feedback=original_feedback.model_dump_json(),
    )

    feedback_result = await predict_and_parse(
        model=config.filter_feedback,
        chat_prompt=chat_prompt,
        prompt_input=prompt_inputs.model_dump(),
        pydantic_object=AssessmentModel,
        tags=[
            f"exercise-{exercise.exercise_id}-filter",
            f"submission-{exercise.submission_id}-filter",
        ],
    )

    if debug:
<<<<<<< HEAD
        emit_meta(
            "filter_feedback",
            {
                "prompt": chat_prompt.format(**prompt_inputs.dict()),
                "result": (
                    feedback_result.dict() if feedback_result is not None else None
                ),
            },
        )

    if feedback_result is None:
        raise ValueError("No feedback was returned by the model.")

    print(f"\n\n\n\n\n{feedback_result.json()}\n\n\n\n\n")

=======
        emit_meta("filter_feedback", {
            "prompt": chat_prompt.format(**prompt_inputs.model_dump()),
            "result": feedback_result.model_dump() if feedback_result is not None else None
        })
    
    if feedback_result is None:
        raise ValueError("No feedback was returned by the model.")
    
    print(f"\n\n\n\n\n{feedback_result.model_dump_json()}\n\n\n\n\n")
    
>>>>>>> db99d750
    return feedback_result<|MERGE_RESOLUTION|>--- conflicted
+++ resolved
@@ -14,15 +14,8 @@
     config: BasicApproachConfig,
     debug: bool,
 ) -> AssessmentModel:
-<<<<<<< HEAD
-
-    print("Config for filter feedback: ", config.json())
-
-    print(f"\n\n\n\n\n{original_feedback.json()}\n\n\n\n\n")
-=======
     
     print(f"\n\n\n\n\n{original_feedback.model_dump_json()}\n\n\n\n\n")
->>>>>>> db99d750
 
     chat_prompt = ChatPromptTemplate.from_messages(
         [
@@ -50,23 +43,6 @@
     )
 
     if debug:
-<<<<<<< HEAD
-        emit_meta(
-            "filter_feedback",
-            {
-                "prompt": chat_prompt.format(**prompt_inputs.dict()),
-                "result": (
-                    feedback_result.dict() if feedback_result is not None else None
-                ),
-            },
-        )
-
-    if feedback_result is None:
-        raise ValueError("No feedback was returned by the model.")
-
-    print(f"\n\n\n\n\n{feedback_result.json()}\n\n\n\n\n")
-
-=======
         emit_meta("filter_feedback", {
             "prompt": chat_prompt.format(**prompt_inputs.model_dump()),
             "result": feedback_result.model_dump() if feedback_result is not None else None
@@ -77,5 +53,4 @@
     
     print(f"\n\n\n\n\n{feedback_result.model_dump_json()}\n\n\n\n\n")
     
->>>>>>> db99d750
     return feedback_result