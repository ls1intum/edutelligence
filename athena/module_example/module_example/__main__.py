"""
Entry point for the module_example module.
"""
from typing import List
from pydantic import BaseModel, Field

from athena import app, config_schema_provider, submissions_consumer, submission_selector, feedback_consumer, feedback_provider, emit_meta
from athena.programming import Exercise, Submission, Feedback
from athena.logger import logger
from athena.storage import store_exercise, store_submissions, store_feedback


@config_schema_provider
class Configuration(BaseModel):
    """Example configuration for the module_example module."""
    debug: bool = Field(False, description="Whether the module is in **debug mode**. This is an example config option.")


@submissions_consumer
def receive_submissions(exercise: Exercise, submissions: List[Submission], module_config: Configuration):
    logger.info("receive_submissions: Received %d submissions for exercise %d", len(submissions), exercise.id)
    for submission in submissions:
        logger.info("- Submission %d", submission.id)
        zip_content = submission.get_zip()
        # list the files in the zip
        for file in zip_content.namelist():
            logger.info("  - %s", file)
    # Do something with the submissions
    logger.info("Doing stuff")

    # Example use module config
    # If you are not using module_config for your module, you can remove it from the function signature
    logger.info("Config: %s", module_config)
    if module_config.debug:
        emit_meta('debug', True)
        emit_meta('comment', 'You can add any metadata you want here')

    # Add data to exercise
    exercise.meta["some_data"] = "some_value"
    logger.info("- Exercise meta: %s", exercise.meta)

    # Add data to submission
    for submission in submissions:
        submission.meta["some_data"] = "some_value"
        logger.info("- Submission %d meta: %s", submission.id, submission.meta)

    store_exercise(exercise)
    store_submissions(submissions)


@submission_selector
def select_submission(exercise: Exercise, submissions: List[Submission]) -> Submission:
    logger.info("select_submission: Received %d submissions for exercise %d", len(submissions), exercise.id)
    for submission in submissions:
        logger.info("- Submission %d", submission.id)
    # Do something with the submissions and return the one that should be assessed next
    return submissions[0]


@feedback_consumer
def process_incoming_feedback(exercise: Exercise, submission: Submission, feedbacks: List[Feedback]):
    logger.info("process_feedback: Received feedbacks for submission %d of exercise %d", submission.id, exercise.id)
    logger.info("process_feedback: Feedbacks: %s", feedbacks)
    # Do something with the feedback
    # Add data to feedback
    for feedback in feedbacks:
        feedback.meta["some_data"] = "some_value"
        store_feedback(feedback)


@feedback_provider
def suggest_feedback(exercise: Exercise, submission: Submission, module_config: Configuration) -> List[Feedback]:
    logger.info("suggest_feedback: Suggestions for submission %d of exercise %d were requested", submission.id, exercise.id)
    # Do something with the submission and return a list of feedback

    # Example use of module config
    # If you are not using module_config for your module, you can remove it from the function signature
    logger.info("Config: %s", module_config)
    if module_config.debug:
        emit_meta("costs", "100.00€")
    
    return [
        # Referenced feedback, line 8-9 in BinarySearch.java
        Feedback(
            id=None,
            exercise_id=exercise.id,
            submission_id=submission.id,
            title="This is a suggestion.",
            description="There is something wrong here.",
            credits=-1.0,
            file_path="BinarySearch.java",
            line_start=8,
            line_end=9,
<<<<<<< HEAD
            structured_grading_instruction=None,
=======
            structured_grading_instruction_id=None,
>>>>>>> 3e628a68
            meta={}
        ),
        # Referenced feedback, line 13-18 in BinarySearch.java
        Feedback(
            id=None,
            exercise_id=exercise.id,
            submission_id=submission.id,
            title="This is a second suggestion.",
            description="This is very good!",
            credits=2.0,
            file_path="BinarySearch.java",
            line_start=13,
            line_end=18,
<<<<<<< HEAD
            structured_grading_instruction=None,
=======
            structured_grading_instruction_id=None,
>>>>>>> 3e628a68
            meta={}
        ),
        # Unreferenced feedback without file
        Feedback(
            id=None,
            exercise_id=exercise.id,
            submission_id=submission.id,
            title="This is an unreferenced suggestion.",
            description="General feedback without any reference to the submission.",
            credits=0.0,
            file_path=None,
            line_start=None,
            line_end=None,
<<<<<<< HEAD
            structured_grading_instruction=None,
=======
            structured_grading_instruction_id=None,
>>>>>>> 3e628a68
            meta={}
        ),
        # Unreferenced feedback in BinarySearch.java
        Feedback(
            id=None,
            exercise_id=exercise.id,
            submission_id=submission.id,
            title="This is an unreferenced suggestion in a file.",
            description="General feedback with only the reference to a file (BinarySearch.java)",
            credits=0.0,
            file_path="BinarySearch.java",
            line_start=None,
            line_end=None,
<<<<<<< HEAD
            structured_grading_instruction=None,
=======
            structured_grading_instruction_id=None,
>>>>>>> 3e628a68
            meta={}
        )
    ]


if __name__ == "__main__":
    app.start()<|MERGE_RESOLUTION|>--- conflicted
+++ resolved
@@ -91,11 +91,7 @@
             file_path="BinarySearch.java",
             line_start=8,
             line_end=9,
-<<<<<<< HEAD
-            structured_grading_instruction=None,
-=======
             structured_grading_instruction_id=None,
->>>>>>> 3e628a68
             meta={}
         ),
         # Referenced feedback, line 13-18 in BinarySearch.java
@@ -109,11 +105,7 @@
             file_path="BinarySearch.java",
             line_start=13,
             line_end=18,
-<<<<<<< HEAD
-            structured_grading_instruction=None,
-=======
             structured_grading_instruction_id=None,
->>>>>>> 3e628a68
             meta={}
         ),
         # Unreferenced feedback without file
@@ -127,11 +119,7 @@
             file_path=None,
             line_start=None,
             line_end=None,
-<<<<<<< HEAD
-            structured_grading_instruction=None,
-=======
             structured_grading_instruction_id=None,
->>>>>>> 3e628a68
             meta={}
         ),
         # Unreferenced feedback in BinarySearch.java
@@ -145,11 +133,7 @@
             file_path="BinarySearch.java",
             line_start=None,
             line_end=None,
-<<<<<<< HEAD
-            structured_grading_instruction=None,
-=======
             structured_grading_instruction_id=None,
->>>>>>> 3e628a68
             meta={}
         )
     ]
