from typing import Optional, Type, TypeVar, List
from pydantic import BaseModel, ValidationError
import tiktoken

from langchain.chains import LLMChain
from langchain.chat_models import ChatOpenAI
from langchain.base_language import BaseLanguageModel
from langchain.prompts import (
    ChatPromptTemplate,
    SystemMessagePromptTemplate,
    HumanMessagePromptTemplate,
)
from langchain.chains.openai_functions import create_structured_output_chain
from langchain.output_parsers import PydanticOutputParser
from langchain.schema import OutputParserException

from athena import emit_meta, get_experiment_environment

T = TypeVar("T", bound=BaseModel)


def num_tokens_from_string(string: str) -> int:
    """Returns the number of tokens in a text string."""
    encoding = tiktoken.get_encoding("cl100k_base")
    num_tokens = len(encoding.encode(string))
    return num_tokens


def num_tokens_from_prompt(chat_prompt: ChatPromptTemplate, prompt_input: dict) -> int:
    """Returns the number of tokens in a chat prompt."""
    return num_tokens_from_string(chat_prompt.format(**prompt_input))


def check_prompt_length_and_omit_features_if_necessary(prompt: ChatPromptTemplate, 
                                                       prompt_input: dict, 
                                                       max_input_tokens: int, 
                                                       omittable_features: List[str],
                                                       debug: bool):
    """Check if the input is too long and omit features if necessary.

    Note: Omitted features will be replaced with "omitted" in the prompt

    Args:
        prompt (ChatPromptTemplate): Prompt template
        prompt_input (dict): Prompt input
        max_input_tokens (int): Maximum number of tokens allowed
        omittable_features (List[str]): List of features that can be omitted, ordered by priority (least important first)
        debug (bool): Debug flag

    Returns:
        (dict, bool): Tuple of (prompt_input, should_run) where prompt_input is the input with omitted features and 
                      should_run is True if the model should run, False otherwise
    """
    if num_tokens_from_prompt(prompt, prompt_input) <= max_input_tokens:
        # Full prompt fits into LLM context => should run with full prompt
        return prompt_input, True

    omitted_features = []

    # Omit features until the input is short enough
    for feature in omittable_features:
        if feature in prompt_input:
            omitted_features.append(feature)
            prompt_input[feature] = "omitted"
            if num_tokens_from_prompt(prompt, prompt_input) <= max_input_tokens:
                if debug:
                    emit_meta("omitted_features", omitted_features)
                return prompt_input, True

    # If we get here, we couldn't omit enough features
    return prompt_input, False


def supports_function_calling(model: BaseLanguageModel):
    """Returns True if the model supports function calling, False otherwise

    Args:
        model (BaseLanguageModel): The model to check

    Returns:
        boolean: True if the model supports function calling, False otherwise
    """
    return isinstance(model, ChatOpenAI)


def get_chat_prompt_with_formatting_instructions(
            model: BaseLanguageModel,
            system_message: str, 
            human_message: str,
            pydantic_object: Type[T]
        ) -> ChatPromptTemplate:
    """Returns a ChatPromptTemplate with formatting instructions (if necessary)

    Note: Does nothing if the model supports function calling

    Args:
        model (BaseLanguageModel): The model to check if it supports function calling
        system_message (str): System message
        human_message (str): Human message
        pydantic_object (Type[T]): Model to parse the output

    Returns:
        ChatPromptTemplate: ChatPromptTemplate with formatting instructions (if necessary)
    """
    if supports_function_calling(model):
        system_message_prompt = SystemMessagePromptTemplate.from_template(system_message)
        human_message_prompt = HumanMessagePromptTemplate.from_template(human_message)
        return ChatPromptTemplate.from_messages([system_message_prompt, human_message_prompt])
    
    output_parser = PydanticOutputParser(pydantic_object=pydantic_object)
    system_message_prompt = SystemMessagePromptTemplate.from_template(system_message + "\n{format_instructions}")
    system_message_prompt.prompt.partial_variables = {"format_instructions": output_parser.get_format_instructions()}
    system_message_prompt.prompt.input_variables.remove("format_instructions")
<<<<<<< HEAD
    human_message_prompt = HumanMessagePromptTemplate.from_template(human_message)
    leading_message = SystemMessagePromptTemplate.from_template("Respond with the JSON instance and nothing else VERY IMPORTANT!")
    return ChatPromptTemplate.from_messages([system_message_prompt, human_message_prompt, leading_message])


async def predict_and_parse(
        model: BaseLanguageModel, 
        chat_prompt: ChatPromptTemplate, 
        prompt_input: dict, 
        pydantic_object: Type[T],
        tags: Optional[List[str]],
    ) -> Optional[T]:
    """Predicts and parses the output of the model
=======
    human_message_prompt = HumanMessagePromptTemplate.from_template(human_message + "\n\nJSON response following the provided schema:")
    return ChatPromptTemplate.from_messages([system_message_prompt, human_message_prompt])


async def predict_and_parse(model: BaseLanguageModel, chat_prompt: ChatPromptTemplate, prompt_input: dict, pydantic_object: Type[T]) -> Optional[T]:
    """Predicts an LLM completion using the model and parses the output using the provided Pydantic model
>>>>>>> 6a7f84cd

    Args:
        model (BaseLanguageModel): The model to predict with
        chat_prompt (ChatPromptTemplate): Prompt to use
        prompt_input (dict): Input parameters to use for the prompt
        pydantic_object (Type[T]): Pydantic model to parse the output
        tags (Optional[List[str]]: List of tags to tag the prediction with

    Returns:
        Optional[T]: Parsed output, or None if it could not be parsed
    """
    experiment = get_experiment_environment()

    tags = tags or []
    if experiment.experiment_id is not None:
        tags.append(f"experiment-{experiment.experiment_id}")
    if experiment.module_configuration_id is not None:
        tags.append(f"module-configuration-{experiment.module_configuration_id}")
    if experiment.run_id is not None:
        tags.append(f"run-{experiment.run_id}")

    if supports_function_calling(model):
        chain = create_structured_output_chain(pydantic_object, llm=model, prompt=chat_prompt, tags=tags)
        
        try:
            return await chain.arun(**prompt_input)
        except (OutputParserException, ValidationError):
            # In the future, we should probably have some recovery mechanism here (i.e. fix the output with another prompt)
            return None

    output_parser = PydanticOutputParser(pydantic_object=pydantic_object)
    chain = LLMChain(llm=model, prompt=chat_prompt, output_parser=output_parser, tags=tags)
    try:
        return await chain.arun(**prompt_input)
    except (OutputParserException, ValidationError):
        # In the future, we should probably have some recovery mechanism here (i.e. fix the output with another prompt)
        return None<|MERGE_RESOLUTION|>--- conflicted
+++ resolved
@@ -111,7 +111,6 @@
     system_message_prompt = SystemMessagePromptTemplate.from_template(system_message + "\n{format_instructions}")
     system_message_prompt.prompt.partial_variables = {"format_instructions": output_parser.get_format_instructions()}
     system_message_prompt.prompt.input_variables.remove("format_instructions")
-<<<<<<< HEAD
     human_message_prompt = HumanMessagePromptTemplate.from_template(human_message)
     leading_message = SystemMessagePromptTemplate.from_template("Respond with the JSON instance and nothing else VERY IMPORTANT!")
     return ChatPromptTemplate.from_messages([system_message_prompt, human_message_prompt, leading_message])
@@ -124,15 +123,7 @@
         pydantic_object: Type[T],
         tags: Optional[List[str]],
     ) -> Optional[T]:
-    """Predicts and parses the output of the model
-=======
-    human_message_prompt = HumanMessagePromptTemplate.from_template(human_message + "\n\nJSON response following the provided schema:")
-    return ChatPromptTemplate.from_messages([system_message_prompt, human_message_prompt])
-
-
-async def predict_and_parse(model: BaseLanguageModel, chat_prompt: ChatPromptTemplate, prompt_input: dict, pydantic_object: Type[T]) -> Optional[T]:
     """Predicts an LLM completion using the model and parses the output using the provided Pydantic model
->>>>>>> 6a7f84cd
 
     Args:
         model (BaseLanguageModel): The model to predict with
