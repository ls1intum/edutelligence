--- conflicted
+++ resolved
@@ -15,17 +15,10 @@
 from module_text_llm.helpers.utils import add_sentence_numbers, get_index_range_from_line_range
 
 class FeedbackModel(BaseModel):
-<<<<<<< HEAD
-    title: str = Field(..., description="Very short title, i.e. feedback category or similar", example="Logic Error")
-    description: str = Field(..., description="Feedback description")
-    line_start: Optional[int] = Field(..., description="Referenced line number start, or empty if unreferenced")
-    line_end: Optional[int] = Field(..., description="Referenced line number end, or empty if unreferenced")
-=======
-    title: str = Field(description="Very short title, i.e. feedback category", example="Logic Error")
+    title: str = Field(ddescription="Very short title, i.e. feedback category or similar", example="Logic Error")
     description: str = Field(description="Feedback description")
     line_start: Optional[int] = Field(description="Referenced line number start, or empty if unreferenced")
     line_end: Optional[int] = Field(description="Referenced line number end, or empty if unreferenced")
->>>>>>> 6a7f84cd
     credits: float = Field(0.0, description="Number of points received/deducted")
 
     class Config:
