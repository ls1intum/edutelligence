--- conflicted
+++ resolved
@@ -5,18 +5,11 @@
 from module_text_llm.prompts.generate_suggestions import system_template, human_template
 
 
-<<<<<<< HEAD
-class BasicPrompt(BaseModel):
-    """\
-Features available: **{problem_statement}**, **{example_solution}**, **{grading_instructions}**, **{submission}**, **{max_points}**, **{bonus_points}**
-**{problem_statement}** or **{example_solution}** might be omitted if the input is too long.\
-=======
 class GenerateSuggestionsPrompt(BaseModel):
     """\
 Features available: **{problem_statement}**, **{example_solution}**, **{grading_instructions}**, **{max_points}**, **{bonus_points}**, **{submission}**
 
 _Note: **{problem_statement}**, **{example_solution}**, or **{grading_instructions}** might be omitted if the input is too long._\
->>>>>>> 56c0ad97
 """
     system_message: str = Field(default=system_template,
                                 description="Message for priming AI behavior and instructing it what to do.")
