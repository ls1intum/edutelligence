--- conflicted
+++ resolved
@@ -10,17 +10,11 @@
 
 class MockModelConfig(BaseModel):
     model_name: str = "azure_openai_gpt-4o-mini"
-<<<<<<< HEAD
-    get_model: Callable[[], Any] = Field(default_factory=lambda: lambda: None)
 
-
-class MockApproachConfig(ApproachConfig):
-
-=======
-    
     def get_model(self):
         # Return a mock model that doesn't raise an error
         from unittest.mock import Mock
+
         mock_model = Mock()
         mock_model.name = "mock-model"
         return mock_model
@@ -37,7 +31,6 @@
 
 class MockApproachConfig(ApproachConfig):
     model: MockModelConfig = Field(default_factory=MockModelConfig)
->>>>>>> 173e19e2
     generate_suggestions_prompt: MockPrompt = Field(default_factory=MockPrompt)
 
     async def generate_suggestions(
