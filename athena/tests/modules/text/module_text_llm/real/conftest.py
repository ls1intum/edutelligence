import pytest
import nltk
import asyncio
from typing import List, Dict, Any
from module_text_llm.default_approach import DefaultApproachConfig
from llm_core.models.providers.azure_model_config import AzureModelConfig


@pytest.fixture(scope="session", autouse=True)
def setup_environment():
    nltk.download("punkt", quiet=True)
    nltk.download("punkt_tab", quiet=True)


@pytest.fixture(scope="session")
def event_loop():
    """Create an instance of the default event loop for each test case"""
    loop = asyncio.get_event_loop_policy().new_event_loop()
    yield loop
    loop.close()


# ============================================================================
# MODEL CONFIGURATIONS
# ============================================================================

@pytest.fixture
def real_config():
<<<<<<< HEAD
    """Create a real configuration for testing with Azure OpenAI"""
=======
    """Create a real configuration for testing with Azure OpenAI GPT-4o."""
>>>>>>> 277dc465
    return DefaultApproachConfig(
        max_input_tokens=5000,
        model=AzureModelConfig(
            model_name="azure_openai_gpt-4o", get_model=lambda: None
        ),
        type="default",
    )

@pytest.fixture
def gpt4o_config():
    """Create a basic configuration for testing with GPT-4o."""
    return DefaultApproachConfig(
        max_input_tokens=5000,
        model=AzureModelConfig(
            model_name="azure_openai_gpt-4o",
            get_model=lambda: None,
        ),
        type="default",
    )


@pytest.fixture
def gpt4_turbo_config():
    """Create a basic configuration for testing with GPT-4-turbo."""
    return DefaultApproachConfig(
        max_input_tokens=5000,
        model=AzureModelConfig(
            model_name="azure_openai_gpt-4-turbo",
            get_model=lambda: None,
        ),
        type="default",
    )


@pytest.fixture
def gpt35_turbo_config():
    """Create a basic configuration for testing with GPT-3.5-turbo."""
    return DefaultApproachConfig(
        max_input_tokens=5000,
        model=AzureModelConfig(
            model_name="azure_openai_gpt-35-turbo",
            get_model=lambda: None,
        ),
        type="default",
    )


@pytest.fixture
def chain_of_thought_config():
    """Create a chain of thought configuration for testing."""
    return ChainOfThoughtConfig(
        max_input_tokens=5000,
        model=AzureModelConfig(
            model_name="azure_openai_gpt-4o",
            get_model=lambda: None,  # This will be set by the module
        ),
        type="chain_of_thought",
    )


# ============================================================================
# QUALITY DRIFT ANALYSIS CONFIGURATIONS
# ============================================================================

def get_model_configs() -> List[Dict[str, Any]]:
    """Get list of all model configurations for quality drift analysis."""
    return [
        {
            "name": "gpt-4o",
            "config": DefaultApproachConfig(
                max_input_tokens=5000,
                model=AzureModelConfig(
                    model_name="azure_openai_gpt-4o",
                    get_model=lambda: None,
                ),
                type="default",
            )
        },
        {
            "name": "gpt-4-turbo", 
            "config": DefaultApproachConfig(
                max_input_tokens=5000,
                model=AzureModelConfig(
                    model_name="azure_openai_gpt-4-turbo",
                    get_model=lambda: None,
                ),
                type="default",
            )
        },
        {
            "name": "gpt-35-turbo",
            "config": DefaultApproachConfig(
                max_input_tokens=5000,
                model=AzureModelConfig(
                    model_name="azure_openai_gpt-35-turbo",
                    get_model=lambda: None,
                ),
                type="default",
            )
        }
    ]


# ============================================================================
# BASELINE GENERATION CONFIGURATION
# ============================================================================

@pytest.fixture
def baseline_config():
    """Create a configuration for baseline generation using GPT-4o."""
    return DefaultApproachConfig(
        max_input_tokens=5000,
        model=AzureModelConfig(
            model_name="azure_openai_gpt-4o",
            get_model=lambda: None,
        ),
        type="default",
    )<|MERGE_RESOLUTION|>--- conflicted
+++ resolved
@@ -26,11 +26,7 @@
 
 @pytest.fixture
 def real_config():
-<<<<<<< HEAD
     """Create a real configuration for testing with Azure OpenAI"""
-=======
-    """Create a real configuration for testing with Azure OpenAI GPT-4o."""
->>>>>>> 277dc465
     return DefaultApproachConfig(
         max_input_tokens=5000,
         model=AzureModelConfig(
