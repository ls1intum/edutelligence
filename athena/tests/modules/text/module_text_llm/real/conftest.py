import pytest
import nltk
import asyncio
<<<<<<< HEAD
from typing import List, Dict, Any
from module_text_llm.basic_approach import BasicApproachConfig
from module_text_llm.chain_of_thought_approach import ChainOfThoughtConfig
=======
from module_text_llm.default_approach import DefaultApproachConfig
>>>>>>> df35e0bf
from llm_core.models.providers.azure_model_config import AzureModelConfig


@pytest.fixture(scope="session", autouse=True)
def setup_environment():
    nltk.download("punkt", quiet=True)
    nltk.download("punkt_tab", quiet=True)


@pytest.fixture(scope="session")
def event_loop():
    """Create an instance of the default event loop for each test case."""
    loop = asyncio.get_event_loop_policy().new_event_loop()
    yield loop
    loop.close()


# ============================================================================
# MODEL CONFIGURATIONS
# ============================================================================

@pytest.fixture
def real_config():
<<<<<<< HEAD
    """Create a real configuration for testing with Azure OpenAI GPT-4o."""
    return BasicApproachConfig(
        max_input_tokens=5000,
        model=AzureModelConfig(
            model_name="azure_openai_gpt-4o",
            get_model=lambda: None,  # This will be set by the module
        ),
        type="basic",
    )


@pytest.fixture
def gpt4o_config():
    """Create a basic configuration for testing with GPT-4o."""
    return BasicApproachConfig(
        max_input_tokens=5000,
        model=AzureModelConfig(
            model_name="azure_openai_gpt-4o",
            get_model=lambda: None,
        ),
        type="basic",
    )


@pytest.fixture
def gpt4_turbo_config():
    """Create a basic configuration for testing with GPT-4-turbo."""
    return BasicApproachConfig(
        max_input_tokens=5000,
        model=AzureModelConfig(
            model_name="azure_openai_gpt-4-turbo",
            get_model=lambda: None,
        ),
        type="basic",
    )


@pytest.fixture
def gpt35_turbo_config():
    """Create a basic configuration for testing with GPT-3.5-turbo."""
    return BasicApproachConfig(
=======
    """Create a real configuration for testing with Azure OpenAI."""
    return DefaultApproachConfig(
>>>>>>> df35e0bf
        max_input_tokens=5000,
        model=AzureModelConfig(
            model_name="azure_openai_gpt-35-turbo",
            get_model=lambda: None,
        ),
        type="basic",
    )


@pytest.fixture
def chain_of_thought_config():
    """Create a chain of thought configuration for testing."""
    return ChainOfThoughtConfig(
        max_input_tokens=5000,
        model=AzureModelConfig(
            model_name="azure_openai_gpt-4o",
            get_model=lambda: None,  # This will be set by the module
        ),
<<<<<<< HEAD
        type="chain_of_thought",
    )


# ============================================================================
# QUALITY DRIFT ANALYSIS CONFIGURATIONS
# ============================================================================

def get_model_configs() -> List[Dict[str, Any]]:
    """Get list of all model configurations for quality drift analysis."""
    return [
        {
            "name": "gpt-4o",
            "config": BasicApproachConfig(
                max_input_tokens=5000,
                model=AzureModelConfig(
                    model_name="azure_openai_gpt-4o",
                    get_model=lambda: None,
                ),
                type="basic",
            )
        },
        {
            "name": "gpt-4-turbo", 
            "config": BasicApproachConfig(
                max_input_tokens=5000,
                model=AzureModelConfig(
                    model_name="azure_openai_gpt-4-turbo",
                    get_model=lambda: None,
                ),
                type="basic",
            )
        },
        {
            "name": "gpt-35-turbo",
            "config": BasicApproachConfig(
                max_input_tokens=5000,
                model=AzureModelConfig(
                    model_name="azure_openai_gpt-35-turbo",
                    get_model=lambda: None,
                ),
                type="basic",
            )
        }
    ]


# ============================================================================
# BASELINE GENERATION CONFIGURATION
# ============================================================================

@pytest.fixture
def baseline_config():
    """Create a configuration for baseline generation using GPT-4o."""
    return BasicApproachConfig(
        max_input_tokens=5000,
        model=AzureModelConfig(
            model_name="azure_openai_gpt-4o",
            get_model=lambda: None,
        ),
        type="basic",
=======
        type="default",
>>>>>>> df35e0bf
    )<|MERGE_RESOLUTION|>--- conflicted
+++ resolved
@@ -1,13 +1,10 @@
 import pytest
 import nltk
 import asyncio
-<<<<<<< HEAD
 from typing import List, Dict, Any
 from module_text_llm.basic_approach import BasicApproachConfig
 from module_text_llm.chain_of_thought_approach import ChainOfThoughtConfig
-=======
-from module_text_llm.default_approach import DefaultApproachConfig
->>>>>>> df35e0bf
+
 from llm_core.models.providers.azure_model_config import AzureModelConfig
 
 
@@ -31,7 +28,6 @@
 
 @pytest.fixture
 def real_config():
-<<<<<<< HEAD
     """Create a real configuration for testing with Azure OpenAI GPT-4o."""
     return BasicApproachConfig(
         max_input_tokens=5000,
@@ -41,7 +37,6 @@
         ),
         type="basic",
     )
-
 
 @pytest.fixture
 def gpt4o_config():
@@ -73,10 +68,6 @@
 def gpt35_turbo_config():
     """Create a basic configuration for testing with GPT-3.5-turbo."""
     return BasicApproachConfig(
-=======
-    """Create a real configuration for testing with Azure OpenAI."""
-    return DefaultApproachConfig(
->>>>>>> df35e0bf
         max_input_tokens=5000,
         model=AzureModelConfig(
             model_name="azure_openai_gpt-35-turbo",
@@ -95,7 +86,6 @@
             model_name="azure_openai_gpt-4o",
             get_model=lambda: None,  # This will be set by the module
         ),
-<<<<<<< HEAD
         type="chain_of_thought",
     )
 
@@ -157,7 +147,4 @@
             get_model=lambda: None,
         ),
         type="basic",
-=======
-        type="default",
->>>>>>> df35e0bf
     )