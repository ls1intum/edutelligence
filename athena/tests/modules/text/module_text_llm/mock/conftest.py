--- conflicted
+++ resolved
@@ -8,23 +8,9 @@
 
 from athena.module_config import ModuleConfig
 from athena.schemas.exercise_type import ExerciseType
-from module_text_llm.default_approach import DefaultApproachConfig
 
-
-<<<<<<< HEAD
 class FakeChatModel(FakeListChatModel):
     """A fake chat model for testing purposes"""
-=======
-from modules.modeling.module_modeling_llm.mock.utils.mock_llm_config import (
-    mock_get_llm_config,
-)
-from modules.text.module_text_llm.mock.utils.mock_llm import (
-    MockLanguageModel,
-    MockStructuredMockLanguageModel,
-    MockAssessmentModel,
-)
-from modules.text.module_text_llm.mock.utils.mock_config import MockApproachConfig
->>>>>>> db99d750
 
     requests: List[Dict] = Field(default_factory=list)
     responses: List[Any] = Field(default_factory=list)
@@ -64,7 +50,6 @@
 
 @pytest.fixture
 def mock_config():
-<<<<<<< HEAD
     """
     Provides a mock configuration object for the text module,
     injecting a fake LLM model config.
@@ -79,10 +64,4 @@
         frequency_penalty=0.0,
     )
 
-    return DefaultApproachConfig(model=fake_model_config)
-=======
-    """Create a mock configuration for testing."""
-    return MockApproachConfig(
-        max_input_tokens=5000, model={"provider": "stub"}, type="default"
-    )
->>>>>>> db99d750
+    return DefaultApproachConfig(model=fake_model_config)