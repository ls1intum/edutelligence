from llm_core.loaders.model_loaders.ollama_loader import (
    OllamaModel,
    ollama_available_models,
)
from llm_core.models.providers.base_chat_model_config import BaseChatModelConfig
from typing import ClassVar, Literal
from pydantic import ConfigDict, Field
from langchain.base_language import BaseLanguageModel


class OllamaModelConfig(BaseChatModelConfig):
    """Configuration for a local Ollama"""

    PROVIDER: ClassVar[str] = "ollama"
    ENUM: ClassVar[type] = OllamaModel
    KW_REMAP: ClassVar[dict[str, str]] = {}

<<<<<<< HEAD
    provider: Literal["ollama"] = Field("ollama")
=======
    provider: Literal["ollama"] = "ollama"
>>>>>>> a0bf6596
    model_name: OllamaModel = Field(
        ...,
        description="Ollama model tag (enum value).",
    )

    def get_model(self) -> BaseLanguageModel:
        tmpl = ollama_available_models[self.model_name.value]
        return self._template_get_model(tmpl)
    model_config = ConfigDict(title="Ollama")<|MERGE_RESOLUTION|>--- conflicted
+++ resolved
@@ -15,11 +15,7 @@
     ENUM: ClassVar[type] = OllamaModel
     KW_REMAP: ClassVar[dict[str, str]] = {}
 
-<<<<<<< HEAD
-    provider: Literal["ollama"] = Field("ollama")
-=======
     provider: Literal["ollama"] = "ollama"
->>>>>>> a0bf6596
     model_name: OllamaModel = Field(
         ...,
         description="Ollama model tag (enum value).",
