--- conflicted
+++ resolved
@@ -1,13 +1,8 @@
 from llm_core.models.providers.base_chat_model_config import BaseChatModelConfig
-<<<<<<< HEAD
-from llm_core.catalog import ModelCatalog
-from llm_core.loaders.catalogs import get_ollama_catalog
-from typing import ClassVar, Literal, Union, Optional
-from pydantic import Field, PrivateAttr
-=======
 from typing import ClassVar, Literal
-from pydantic import ConfigDict, Field
->>>>>>> db99d750
+from pydantic import Field
+from typing import ClassVar, Literal
+from pydantic import Field
 from langchain.base_language import BaseLanguageModel
 
 
@@ -17,13 +12,8 @@
     PROVIDER: ClassVar[str] = "ollama"
     KW_REMAP: ClassVar[dict[str, str]] = {}
 
-<<<<<<< HEAD
-    provider: Literal["ollama"] = Field("ollama", const=True)
-    model_name: str = Field(
-=======
     provider: Literal["ollama"] = "ollama"
     model_name: OllamaModel = Field(
->>>>>>> db99d750
         ...,
         description="Ollama model key (string) or enum value.",
     )
