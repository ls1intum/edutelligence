from llm_core.loaders.model_loaders.azure_loader import (
    AzureModel,
    azure_available_models,
)
from llm_core.models.providers.base_chat_model_config import BaseChatModelConfig
from typing import ClassVar, Literal
from pydantic import ConfigDict, Field
from langchain.base_language import BaseLanguageModel


class AzureModelConfig(BaseChatModelConfig):
    """Configuration for an Azure OpenAI chat completion deployment"""

    PROVIDER: ClassVar[str] = "azure"
    ENUM: ClassVar[type] = AzureModel
    KW_REMAP: ClassVar[dict[str, str]] = {}

<<<<<<< HEAD
    provider: Literal["azure"] = Field("azure")
=======
    provider: Literal["azure"] = "azure"
>>>>>>> a0bf6596
    model_name: AzureModel = Field(
        ...,
        description="Azure model name",
    )

    def get_model(self) -> BaseLanguageModel:
        tmpl = azure_available_models[self.model_name.value]
        return self._template_get_model(tmpl)
    model_config = ConfigDict(title="Azure")<|MERGE_RESOLUTION|>--- conflicted
+++ resolved
@@ -15,11 +15,7 @@
     ENUM: ClassVar[type] = AzureModel
     KW_REMAP: ClassVar[dict[str, str]] = {}
 
-<<<<<<< HEAD
-    provider: Literal["azure"] = Field("azure")
-=======
     provider: Literal["azure"] = "azure"
->>>>>>> a0bf6596
     model_name: AzureModel = Field(
         ...,
         description="Azure model name",
