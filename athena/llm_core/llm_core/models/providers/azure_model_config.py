from llm_core.models.providers.base_chat_model_config import BaseChatModelConfig
<<<<<<< HEAD
from llm_core.catalog import ModelCatalog
from llm_core.loaders.catalogs import get_azure_catalog
from typing import ClassVar, Literal, Optional
from pydantic import Field, PrivateAttr, validator
=======
from typing import ClassVar, Literal
from pydantic import ConfigDict, Field
>>>>>>> db99d750
from langchain.base_language import BaseLanguageModel


class AzureModelConfig(BaseChatModelConfig):
    """Configuration for an Azure OpenAI chat completion deployment"""

    PROVIDER: ClassVar[str] = "azure"
    KW_REMAP: ClassVar[dict[str, str]] = {}

<<<<<<< HEAD
    provider: Literal["azure"] = Field("azure", const=True)
    model_name: str = Field(
        ..., description="Key of Azure deployment prefixed with 'azure_openai_'."
=======
    provider: Literal["azure"] = "azure"
    model_name: AzureModel = Field(
        ...,
        description="Azure model name",
>>>>>>> db99d750
    )
    _catalog: Optional[ModelCatalog] = PrivateAttr(None)

    def __init__(self, catalog: ModelCatalog = None, **data):
        """Initialize with optional catalog reference."""
        super().__init__(**data)
        self._catalog = catalog

    @validator("model_name")
    def _prefix_ok(cls, v: str) -> str:
        if not v.startswith("azure_openai_"):
            raise ValueError("Azure model_name must start with 'azure_openai_'.")
        return v

    def get_model(self, azure_catalog: ModelCatalog = None) -> BaseLanguageModel:
        """Get the model using either the provided catalog or the instance catalog."""
        catalog = azure_catalog or self._catalog or get_azure_catalog()
        key = self.model_name
        try:
            tmpl = catalog.templates[key]
        except KeyError:
            known = ", ".join(sorted(catalog.templates)) or "(none discovered)"
            raise RuntimeError(
                f"Azure deployment '{key}' not discovered. Known keys: {known}."
            )
        return self._template_get_model(tmpl)
    model_config = ConfigDict(title="Azure")<|MERGE_RESOLUTION|>--- conflicted
+++ resolved
@@ -1,13 +1,10 @@
 from llm_core.models.providers.base_chat_model_config import BaseChatModelConfig
-<<<<<<< HEAD
 from llm_core.catalog import ModelCatalog
 from llm_core.loaders.catalogs import get_azure_catalog
 from typing import ClassVar, Literal, Optional
 from pydantic import Field, PrivateAttr, validator
-=======
 from typing import ClassVar, Literal
 from pydantic import ConfigDict, Field
->>>>>>> db99d750
 from langchain.base_language import BaseLanguageModel
 
 
@@ -17,16 +14,10 @@
     PROVIDER: ClassVar[str] = "azure"
     KW_REMAP: ClassVar[dict[str, str]] = {}
 
-<<<<<<< HEAD
-    provider: Literal["azure"] = Field("azure", const=True)
-    model_name: str = Field(
-        ..., description="Key of Azure deployment prefixed with 'azure_openai_'."
-=======
     provider: Literal["azure"] = "azure"
     model_name: AzureModel = Field(
         ...,
         description="Azure model name",
->>>>>>> db99d750
     )
     _catalog: Optional[ModelCatalog] = PrivateAttr(None)
 
