--- conflicted
+++ resolved
@@ -1,10 +1,4 @@
-<<<<<<< HEAD
 from typing import List, Type, TypeAlias, Union
-=======
-from typing import Annotated, List, Literal, Type, Union
-from pydantic import Field
->>>>>>> db99d750
-from llm_core.loaders.model_loaders import azure_loader, ollama_loader, openai_loader
 
 from .model_config import ModelConfig
 from .providers.openai_model_config import OpenAIModelConfig
@@ -12,33 +6,12 @@
 from .providers.ollama_model_config import OllamaModelConfig
 from .providers.base_chat_model_config import BaseChatModelConfig
 
-<<<<<<< HEAD
 # Explicitly define as a type alias for better static analysis
 ModelConfigType: TypeAlias = Union[
     AzureModelConfig,
     OllamaModelConfig,
     OpenAIModelConfig,
 ]
-=======
-
-class _StubConfig(ModelConfig):
-    provider: Literal["stub"] = "stub"
-
-    def get_model(self):
-        raise RuntimeError("Stub model used")
-
-    def supports_system_messages(self):
-        return True
-
-    def supports_function_calling(self):
-        return True
-
-    def supports_structured_output(self):
-        return True
-
-
-available_configs: List[Type[ModelConfig]] = []
->>>>>>> db99d750
 
 available_configs: List[Type[ModelConfig]] = [
     OpenAIModelConfig,
@@ -50,14 +23,6 @@
 if not available_configs:
     available_configs.append(_StubConfig)
 
-<<<<<<< HEAD
-=======
-ModelConfigType = Annotated[
-    Union[OpenAIModelConfig, AzureModelConfig, OllamaModelConfig, _StubConfig],
-    Field(discriminator="provider"),
-]
-
->>>>>>> db99d750
 __all__ = [
     "available_configs",
     "ModelConfigType",
