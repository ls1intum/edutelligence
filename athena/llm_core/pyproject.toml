[tool.poetry]
name = "llm_core"
version = "0.1.0"
description = "SHared LLM module."
authors = ["Felix Dietrich <felixtj.dietrich@tum.de>"]
license = "MIT"

[tool.poetry.dependencies]
python = "3.11.*"
athena = {path = "../athena", develop = true}
langsmith = ">=0.1.0,<0.2.0"
gitpython = "3.1.41"
langchain = "0.2.15"
langchain-community="0.2.15"
langchain-openai = "0.1.23"
<<<<<<< HEAD
nltk = "3.8.1"
openai = "1.58.1"
=======
nltk = "3.9.1"
openai = "1.51.1"
>>>>>>> 2677f59e
python-dotenv = "1.0.0"
tiktoken = "0.7.0"

[tool.poetry.scripts]
module = "athena:run_module"

[tool.poetry.group.dev.dependencies]
prospector = "^1.10.2"

[build-system]
requires = ["poetry-core>=1.0.0"]
build-backend = "poetry.core.masonry.api"<|MERGE_RESOLUTION|>--- conflicted
+++ resolved
@@ -13,13 +13,8 @@
 langchain = "0.2.15"
 langchain-community="0.2.15"
 langchain-openai = "0.1.23"
-<<<<<<< HEAD
-nltk = "3.8.1"
+nltk = "3.9.1"
 openai = "1.58.1"
-=======
-nltk = "3.9.1"
-openai = "1.51.1"
->>>>>>> 2677f59e
 python-dotenv = "1.0.0"
 tiktoken = "0.7.0"
 
