PRODUCTION=1
SECRET=abcdef12345

# module secrets, same as in the module env files
MODULE_EXAMPLE_SECRET=12345abcdef
MODULE_PROGRAMMING_LLM_SECRET=12345abcdef
MODULE_TEXT_LLM_SECRET=12345abcdef
MODULE_TEXT_COFEE_SECRET=12345abcdef
MODULE_PROGRAMMING_THEMISML_SECRET=12345abcdef

################################################################
<<<<<<< HEAD
# Artemis Deployments                                          #
################################################################
# the deployment name should correspond to the name in deployments.ini
ARTEMIS_DEPLOYMENT_NAME_SECRET=12345abcdef
=======
# LMS Deployments                                          #
################################################################
# the deployment name should correspond to the name in deployments.ini
LMS_DEPLOYMENT_NAME_SECRET=12345abcdef
>>>>>>> 31900b39
<|MERGE_RESOLUTION|>--- conflicted
+++ resolved
@@ -8,15 +8,8 @@
 MODULE_TEXT_COFEE_SECRET=12345abcdef
 MODULE_PROGRAMMING_THEMISML_SECRET=12345abcdef
 
-################################################################
-<<<<<<< HEAD
-# Artemis Deployments                                          #
-################################################################
-# the deployment name should correspond to the name in deployments.ini
-ARTEMIS_DEPLOYMENT_NAME_SECRET=12345abcdef
-=======
-# LMS Deployments                                          #
-################################################################
-# the deployment name should correspond to the name in deployments.ini
-LMS_DEPLOYMENT_NAME_SECRET=12345abcdef
->>>>>>> 31900b39
+#######################################################################
+# LMS Deployments                                                     #
+#######################################################################
+# The deployment names should correspond to the names in deployments.ini
+LMS_DEPLOYMENT_NAME_SECRET=12345abcdef