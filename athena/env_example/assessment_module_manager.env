--- conflicted
+++ resolved
@@ -9,14 +9,7 @@
 MODULE_PROGRAMMING_THEMISML_SECRET=12345abcdef
 
 ################################################################
-<<<<<<< HEAD
-# Artemis Deployments                                          #
-################################################################
-# the deployment name should correspond to the name in deployments.ini
-ARTEMIS_DEPLOYMENT_NAME_SECRET=12345abcdef
-=======
 # LMS Deployments                                          #
 ################################################################
 # the deployment name should correspond to the name in deployments.ini
-LMS_DEPLOYMENT_NAME_SECRET=12345abcdef
->>>>>>> 6b6bbd6a
+LMS_DEPLOYMENT_NAME_SECRET=12345abcdef