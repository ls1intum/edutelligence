name: Athena - Tests
on:
  push:
    branches:
      - main
    paths:
      - "athena/**"
      - ".github/workflows/athena_test.yml"
  pull_request:
    branches:
      - main
    paths:
      - "athena/**"
      - ".github/workflows/athena_test.yml"
jobs:
  test-and-lint:
    runs-on: ubuntu-latest
    steps:
<<<<<<< HEAD
    - name: Check out code
      uses: actions/checkout@v4

    - name: Install poetry
      run: pipx install poetry
  
    - name: Set up Python
      uses: actions/setup-python@v5
      with:
        python-version: '3.11'
        cache: 'poetry'

    - name: Configure Poetry for in-project virtual environments
      run: poetry config virtualenvs.in-project true

    - name: Install dependencies
      working-directory: athena
      run: |
        echo "$HOME/.local/bin" >> $GITHUB_PATH
        poetry install
        poetry run install_all
        
    - name: Run tests
      working-directory: athena
      run: poetry run test_all

    - name: Upload JUnit Test Results
      if: success() || failure()
      uses: actions/upload-artifact@v4
      with:
        name: Athena JUnit Test Results
        path: athena/test-results/*.xml

    - name: Test Report Summary
      if: always()
      continue-on-error: true
      uses: mikepenz/action-junit-report@v5.5.0
      id: test-report
      with:
        report_paths: 'athena/test-results/*.xml'
        check_name: "Athena Test Report"
        require_tests: true
        require_passed_tests: false
        detailed_summary: true
        include_time_in_summary: true
        group_suite: true

    - name: Comment test results on PR
      if: always() && github.event_name == 'pull_request'
      uses: actions/github-script@v7
      with:
        script: |
          const summary = `### Athena Test Results Summary\n\n${{ steps.test-report.outputs.summary }}\n\n#### Failing Tests Summary\n\n${{ steps.test-report.outputs.detailed_summary }}`;

          github.rest.issues.createComment({
            owner: context.repo.owner,
            repo: context.repo.repo,
            issue_number: context.payload.pull_request.number,
            body: summary
          });
=======
      - name: Check out code
        uses: actions/checkout@v4
      - name: Install poetry
        run: pipx install poetry
      - name: Set up Python 3.11
        uses: actions/setup-python@v5
        with:
          python-version: "3.11"
          cache: "poetry"
          cache-dependency-path: athena/poetry.lock
      - name: Configure Poetry for in-project virtual environments
        run: poetry config virtualenvs.in-project true
      - name: Install athena dependencies
        run: poetry -C athena install --with dev
      - name: Install all modules
        run: |
          cd athena
          poetry run python scripts/install_modules.py
      - name: Run tests
        run: |
          cd athena
          mkdir -p test-results
          # Set up Python path like test_modules.py does
          export PYTHONPATH="$PWD:$PWD/llm_core"
          
          # Track overall test success
          overall_success=true
          
          # Run tests for each module using its own virtual environment
          for module in modules/programming/module_programming_llm modules/text/module_text_llm modules/modeling/module_modeling_llm; do
            if [ -d "$module/.venv" ]; then
              echo "Running tests for $module..."
              # Install pytest in the module's environment
              $module/.venv/bin/pip install pytest pytest-asyncio
              # Run tests using the module's environment
              if ! $module/.venv/bin/python -m pytest tests/$module/mock --junitxml=test-results/${module//\//_}_mock.xml; then
                echo "Tests failed for $module"
                overall_success=false
              fi
            else
              echo "Virtual environment not found for $module, skipping..."
            fi
          done
          
          # Exit with failure if any tests failed
          if [ "$overall_success" = false ]; then
            exit 1
          fi
      - name: Run linting
        run: |
          cd athena
          # Set up Python path like test_modules.py does
          export PYTHONPATH="$PWD:$PWD/llm_core"
          
          # Run prospector only on the main athena directory to avoid import errors
          poetry run prospector --profile .prospector.yaml athena/
        continue-on-error: true
      - name: Upload JUnit Test Results
        if: always()
        uses: actions/upload-artifact@v4
        with:
          name: junit-results
          path: athena/test-results/
  report:
    runs-on: ubuntu-latest
    if: always()
    needs: [test-and-lint]
    steps:
      - name: Check out code
        uses: actions/checkout@v4
      - name: Download all JUnit results
        uses: actions/download-artifact@v4
        with:
          name: junit-results
          path: all-test-results
      - name: Test Report Summary
        id: test-report
        uses: mikepenz/action-junit-report@v5
        with:
          report_paths: "all-test-results/**/*.xml"
          check_name: "Athena Test Report"
          require_tests: true
          require_passed_tests: false
          detailed_summary: true
      - name: Comment test results on PR
        if: github.event_name == 'pull_request'
        uses: actions/github-script@v7
        with:
          script: |
            const summary = `### Athena Test Results Summary\n\n${{ steps.test-report.outputs.summary }}\n\n#### Failing Tests Summary\n\n${{ steps.test-report.outputs.detailed_summary }}`;
            github.rest.issues.createComment({
              owner: context.repo.owner,
              repo: context.repo.repo,
              issue_number: context.payload.pull_request.number,
              body: summary
            });
>>>>>>> 173e19e2
<|MERGE_RESOLUTION|>--- conflicted
+++ resolved
@@ -16,68 +16,6 @@
   test-and-lint:
     runs-on: ubuntu-latest
     steps:
-<<<<<<< HEAD
-    - name: Check out code
-      uses: actions/checkout@v4
-
-    - name: Install poetry
-      run: pipx install poetry
-  
-    - name: Set up Python
-      uses: actions/setup-python@v5
-      with:
-        python-version: '3.11'
-        cache: 'poetry'
-
-    - name: Configure Poetry for in-project virtual environments
-      run: poetry config virtualenvs.in-project true
-
-    - name: Install dependencies
-      working-directory: athena
-      run: |
-        echo "$HOME/.local/bin" >> $GITHUB_PATH
-        poetry install
-        poetry run install_all
-        
-    - name: Run tests
-      working-directory: athena
-      run: poetry run test_all
-
-    - name: Upload JUnit Test Results
-      if: success() || failure()
-      uses: actions/upload-artifact@v4
-      with:
-        name: Athena JUnit Test Results
-        path: athena/test-results/*.xml
-
-    - name: Test Report Summary
-      if: always()
-      continue-on-error: true
-      uses: mikepenz/action-junit-report@v5.5.0
-      id: test-report
-      with:
-        report_paths: 'athena/test-results/*.xml'
-        check_name: "Athena Test Report"
-        require_tests: true
-        require_passed_tests: false
-        detailed_summary: true
-        include_time_in_summary: true
-        group_suite: true
-
-    - name: Comment test results on PR
-      if: always() && github.event_name == 'pull_request'
-      uses: actions/github-script@v7
-      with:
-        script: |
-          const summary = `### Athena Test Results Summary\n\n${{ steps.test-report.outputs.summary }}\n\n#### Failing Tests Summary\n\n${{ steps.test-report.outputs.detailed_summary }}`;
-
-          github.rest.issues.createComment({
-            owner: context.repo.owner,
-            repo: context.repo.repo,
-            issue_number: context.payload.pull_request.number,
-            body: summary
-          });
-=======
       - name: Check out code
         uses: actions/checkout@v4
       - name: Install poetry
@@ -102,10 +40,10 @@
           mkdir -p test-results
           # Set up Python path like test_modules.py does
           export PYTHONPATH="$PWD:$PWD/llm_core"
-          
+
           # Track overall test success
           overall_success=true
-          
+
           # Run tests for each module using its own virtual environment
           for module in modules/programming/module_programming_llm modules/text/module_text_llm modules/modeling/module_modeling_llm; do
             if [ -d "$module/.venv" ]; then
@@ -121,7 +59,7 @@
               echo "Virtual environment not found for $module, skipping..."
             fi
           done
-          
+
           # Exit with failure if any tests failed
           if [ "$overall_success" = false ]; then
             exit 1
@@ -131,7 +69,7 @@
           cd athena
           # Set up Python path like test_modules.py does
           export PYTHONPATH="$PWD:$PWD/llm_core"
-          
+
           # Run prospector only on the main athena directory to avoid import errors
           poetry run prospector --profile .prospector.yaml athena/
         continue-on-error: true
@@ -173,5 +111,4 @@
               repo: context.repo.repo,
               issue_number: context.payload.pull_request.number,
               body: summary
-            });
->>>>>>> 173e19e2
+            });