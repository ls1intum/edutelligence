name: Athena - Tests
on:
  push:
    branches:
      - main
    paths:
      - "athena/**"
      - ".github/workflows/athena_test.yml"
  pull_request:
    branches:
      - main
    paths:
      - "athena/**"
      - ".github/workflows/athena_test.yml"
jobs:
  test-and-lint:
    runs-on: ubuntu-latest
    steps:
<<<<<<< HEAD
      - name: Check out code
        uses: actions/checkout@v4
      - name: Install poetry
        run: pipx install poetry
      - name: Set up Python 3.11
        uses: actions/setup-python@v5
        with:
          python-version: "3.11"
          cache: "poetry"
          cache-dependency-path: athena/poetry.lock
      - name: Configure Poetry for in-project virtual environments
        run: poetry config virtualenvs.in-project true
      - name: Install athena dependencies
        run: poetry -C athena install --with dev
      - name: Install all modules
        run: |
          cd athena
          poetry run python scripts/install_modules.py
      - name: Run tests
        run: |
          cd athena
          mkdir -p test-results
          # Set up Python path like test_modules.py does
          export PYTHONPATH="$PWD:$PWD/llm_core"
          
          # Track overall test success
          overall_success=true
          
          # Run tests for each module using its own virtual environment
          for module in modules/programming/module_programming_llm modules/text/module_text_llm modules/modeling/module_modeling_llm; do
            if [ -d "$module/.venv" ]; then
              echo "Running tests for $module..."
              # Install pytest in the module's environment
              $module/.venv/bin/pip install pytest pytest-asyncio
              # Run tests using the module's environment
              if ! $module/.venv/bin/python -m pytest tests/$module/mock --junitxml=test-results/${module//\//_}_mock.xml; then
                echo "Tests failed for $module"
                overall_success=false
              fi
            else
              echo "Virtual environment not found for $module, skipping..."
            fi
          done
          
          # Exit with failure if any tests failed
          if [ "$overall_success" = false ]; then
            exit 1
          fi
      - name: Run linting
        run: |
          cd athena
          # Set up Python path like test_modules.py does
          export PYTHONPATH="$PWD:$PWD/llm_core"
          
          # Run prospector only on the main athena directory to avoid import errors
          poetry run prospector --profile .prospector.yaml athena/
        continue-on-error: true
      - name: Upload JUnit Test Results
        if: always()
        uses: actions/upload-artifact@v4
        with:
          name: junit-results
          path: athena/test-results/
  report:
    runs-on: ubuntu-latest
    if: always()
    needs: [test-and-lint]
    steps:
      - name: Check out code
        uses: actions/checkout@v4
      - name: Download all JUnit results
        uses: actions/download-artifact@v4
        with:
          name: junit-results
          path: all-test-results
      - name: Test Report Summary
        id: test-report
        uses: mikepenz/action-junit-report@v4
        with:
          report_paths: "all-test-results/**/*.xml"
          check_name: "Athena Test Report"
          require_tests: true
          require_passed_tests: false
          detailed_summary: true
      - name: Comment test results on PR
        if: github.event_name == 'pull_request'
        uses: actions/github-script@v7
        with:
          script: |
            const summary = `### Athena Test Results Summary\n\n${{ steps.test-report.outputs.summary }}\n\n#### Failing Tests Summary\n\n${{ steps.test-report.outputs.detailed_summary }}`;
            github.rest.issues.createComment({
              owner: context.repo.owner,
              repo: context.repo.repo,
              issue_number: context.payload.pull_request.number,
              body: summary
            });
=======
    - name: Check out code
      uses: actions/checkout@v4

    - name: Install poetry
      run: pipx install poetry
  
    - name: Set up Python
      uses: actions/setup-python@v5
      with:
        python-version: '3.11'
        cache: 'poetry'

    - name: Install dependencies
      working-directory: athena
      run: |
        echo "$HOME/.local/bin" >> $GITHUB_PATH
        poetry install
        poetry run install_all
        
    - name: Run tests
      working-directory: athena
      run: poetry run test_all

    - name: Upload JUnit Test Results
      if: success() || failure()
      uses: actions/upload-artifact@v4
      with:
        name: Athena JUnit Test Results
        path: athena/test-results/*.xml

    - name: Test Report Summary
      if: always()
      continue-on-error: true
      uses: mikepenz/action-junit-report@v5
      id: test-report
      with:
        report_paths: 'athena/test-results/*.xml'
        check_name: "Athena Test Report"
        require_tests: true
        require_passed_tests: false
        detailed_summary: true
        include_time_in_summary: true
        group_suite: true

    - name: Comment test results on PR
      if: always() && github.event_name == 'pull_request'
      uses: actions/github-script@v7
      with:
        script: |
          const summary = `### Athena Test Results Summary\n\n${{ steps.test-report.outputs.summary }}\n\n#### Failing Tests Summary\n\n${{ steps.test-report.outputs.detailed_summary }}`;

          github.rest.issues.createComment({
            owner: context.repo.owner,
            repo: context.repo.repo,
            issue_number: context.payload.pull_request.number,
            body: summary
          });
>>>>>>> e5887913
<|MERGE_RESOLUTION|>--- conflicted
+++ resolved
@@ -16,7 +16,6 @@
   test-and-lint:
     runs-on: ubuntu-latest
     steps:
-<<<<<<< HEAD
       - name: Check out code
         uses: actions/checkout@v4
       - name: Install poetry
@@ -94,7 +93,7 @@
           path: all-test-results
       - name: Test Report Summary
         id: test-report
-        uses: mikepenz/action-junit-report@v4
+        uses: mikepenz/action-junit-report@v5
         with:
           report_paths: "all-test-results/**/*.xml"
           check_name: "Athena Test Report"
@@ -112,63 +111,4 @@
               repo: context.repo.repo,
               issue_number: context.payload.pull_request.number,
               body: summary
-            });
-=======
-    - name: Check out code
-      uses: actions/checkout@v4
-
-    - name: Install poetry
-      run: pipx install poetry
-  
-    - name: Set up Python
-      uses: actions/setup-python@v5
-      with:
-        python-version: '3.11'
-        cache: 'poetry'
-
-    - name: Install dependencies
-      working-directory: athena
-      run: |
-        echo "$HOME/.local/bin" >> $GITHUB_PATH
-        poetry install
-        poetry run install_all
-        
-    - name: Run tests
-      working-directory: athena
-      run: poetry run test_all
-
-    - name: Upload JUnit Test Results
-      if: success() || failure()
-      uses: actions/upload-artifact@v4
-      with:
-        name: Athena JUnit Test Results
-        path: athena/test-results/*.xml
-
-    - name: Test Report Summary
-      if: always()
-      continue-on-error: true
-      uses: mikepenz/action-junit-report@v5
-      id: test-report
-      with:
-        report_paths: 'athena/test-results/*.xml'
-        check_name: "Athena Test Report"
-        require_tests: true
-        require_passed_tests: false
-        detailed_summary: true
-        include_time_in_summary: true
-        group_suite: true
-
-    - name: Comment test results on PR
-      if: always() && github.event_name == 'pull_request'
-      uses: actions/github-script@v7
-      with:
-        script: |
-          const summary = `### Athena Test Results Summary\n\n${{ steps.test-report.outputs.summary }}\n\n#### Failing Tests Summary\n\n${{ steps.test-report.outputs.detailed_summary }}`;
-
-          github.rest.issues.createComment({
-            owner: context.repo.owner,
-            repo: context.repo.repo,
-            issue_number: context.payload.pull_request.number,
-            body: summary
-          });
->>>>>>> e5887913
+            });