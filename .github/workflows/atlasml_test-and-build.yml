name: AtlasML Test and Build

on:
  pull_request:
    types: [opened, synchronize, reopened]
    paths:
      - 'atlas/AtlasMl/**'
      - '.github/workflows/atlasml_test-and-build.yml'
    branches: [main]
  push:
    paths:
      - 'atlas/AtlasMl/**'
      - '.github/workflows/atlasml_test-and-build.yml'
    branches: [main]
  workflow_dispatch:

jobs:
  test:
    runs-on: ubuntu-latest
    defaults:
      run:
        working-directory: ./atlas/AtlasMl

    steps:
      - uses: actions/checkout@v4

      - name: Set up Python
        uses: actions/setup-python@v4
        with:
          python-version: '3.13'

      - name: Install Poetry
        run: |
          curl -sSL https://install.python-poetry.org | python3 -

      - name: Install dependencies
        run: poetry install

<<<<<<< HEAD
build:
  needs: test
  runs-on: ubuntu-latest
  defaults:
    run:
      working-directory: ./atlas/AtlasMl

  steps:
    - uses: actions/checkout@v4

    - name: Set up Python
      uses: actions/setup-python@v4
      with:
        python-version: '3.13'

    - name: Install Poetry
      run: |
        curl -sSL https://install.python-poetry.org | python3 -

    - name: Install dependencies
      run: poetry install

    - name: Build package
      run: poetry build
=======
      - name: Run tests
        run: poetry run pytest
>>>>>>> fcec77fb
<|MERGE_RESOLUTION|>--- conflicted
+++ resolved
@@ -36,32 +36,5 @@
       - name: Install dependencies
         run: poetry install
 
-<<<<<<< HEAD
-build:
-  needs: test
-  runs-on: ubuntu-latest
-  defaults:
-    run:
-      working-directory: ./atlas/AtlasMl
-
-  steps:
-    - uses: actions/checkout@v4
-
-    - name: Set up Python
-      uses: actions/setup-python@v4
-      with:
-        python-version: '3.13'
-
-    - name: Install Poetry
-      run: |
-        curl -sSL https://install.python-poetry.org | python3 -
-
-    - name: Install dependencies
-      run: poetry install
-
-    - name: Build package
-      run: poetry build
-=======
       - name: Run tests
-        run: poetry run pytest
->>>>>>> fcec77fb
+        run: poetry run pytest