--- conflicted
+++ resolved
@@ -12,115 +12,9 @@
 # Initialize FastAPI app
 app = FastAPI(title="Nebula Transcription Service")
 
-<<<<<<< HEAD
-# ─────────────────────────────
-# 🧠 Transcription Worker
-# ─────────────────────────────
-def run_transcription(req: TranscribeRequestDTO, job_id: str):
-    uid = str(uuid.uuid4())
-    video_path = os.path.join(Config.VIDEO_STORAGE_PATH, f"{uid}.mp4")
-    audio_path = os.path.join(Config.VIDEO_STORAGE_PATH, f"{uid}.wav")
-
-    try:
-        logging.debug("▶ Downloading video...")
-        download_video(req.videoUrl, video_path)
-
-        logging.debug("▶ Extracting audio...")
-        extract_audio(video_path, audio_path)
-
-        logging.debug("▶ Transcribing with Whisper...")
-        transcription = transcribe_with_azure_whisper(audio_path)
-
-        logging.debug("▶ Extracting frames for GPT...")
-        timestamps = [s["start"] for s in transcription["segments"]]
-        frames = extract_frames_at_timestamps(video_path, timestamps)
-
-        slide_timestamps = []
-        for ts, img_b64 in frames:
-            slide_number = ask_gpt_for_slide_number(img_b64)
-            if slide_number is not None:
-                slide_timestamps.append((ts, slide_number))
-            time.sleep(2)
-
-        logging.debug("▶ Aligning slides with transcript...")
-        aligned_segments = align_slides_with_segments(
-            transcription["segments"], slide_timestamps
-        )
-
-        segments = [TranscriptionSegmentDTO(**s).model_dump() for s in aligned_segments]
-
-        save_job_result(
-            job_id,
-            {
-                "lectureUnitId": req.lectureUnitId,
-                "language": transcription.get("language", "en"),
-                "segments": segments,
-            },
-        )
-
-        logging.info("✅ Job %s finished successfully", job_id)
-
-    except Exception as e:
-        logging.error("❌ Job %s failed: %s", job_id, e, exc_info=True)
-        fail_job(job_id, str(e))
-
-    finally:
-        cleanup_errors = []
-
-    for path in [video_path, audio_path]:
-        try:
-            if os.path.exists(path):
-                os.remove(path)
-                logging.debug("🧹 Removed temp file: %s", path)
-        except Exception as cleanup_err:
-            logging.error("❌ Failed to remove temp file %s: %s", path, cleanup_err)
-            cleanup_errors.append(f"{path}: {cleanup_err}")
-
-    chunk_dir_prefix = f"chunks_{uid}"
-    temp_dir = Config.VIDEO_STORAGE_PATH
-
-    try:
-        for entry in os.listdir(temp_dir):
-            full_path = os.path.join(temp_dir, entry)
-            if entry.startswith(chunk_dir_prefix) and os.path.isdir(full_path):
-                shutil.rmtree(full_path)
-                logging.debug("🧹 Removed chunk directory: %s", full_path)
-    except Exception as cleanup_err:
-        logging.error("❌ Failed to remove chunk directories: %s", cleanup_err)
-        cleanup_errors.append(f"chunks cleanup: {cleanup_err}")
-
-    if cleanup_errors:
-        logging.error("❌ Cleanup completed with errors: %s", cleanup_errors)
-
-
-# ─────────────────────────────
-# 🚀 Internal Transcription Endpoint (called by Gateway)
-# ─────────────────────────────
-@app.post("/start-transcribe", tags=["internal"])
-async def start_transcribe(
-    req: TranscribeRequestDTO, background_tasks: BackgroundTasks
-):
-    if not req.videoUrl:
-        raise HTTPException(status_code=400, detail="Missing videoUrl")
-
-    job_id = create_job()
-    background_tasks.add_task(run_transcription, req, job_id)
-    logging.info("🟡 Started transcription job: %s", job_id)
-    return {"status": "processing", "transcriptionId": job_id}
-
-
-# ─────────────────────────────
-# 🔁 Internal Status Endpoint (called by Gateway)
-# ─────────────────────────────
-@app.get("/status/{job_id}", tags=["internal"])
-async def get_transcription_status(job_id: str):
-    return get_job_status(job_id)
-
-=======
 # Include routers
 app.include_router(health_router, prefix="/transcribe", tags=["Transcription"])
 app.include_router(transcribe_router, prefix="/transcribe", tags=["Transcription"])
->>>>>>> bf248dd3
 
 # Root endpoint
 @app.get("/", include_in_schema=False)
